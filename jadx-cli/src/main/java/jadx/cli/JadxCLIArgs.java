--- conflicted
+++ resolved
@@ -535,22 +535,9 @@
 		}
 	}
 
-<<<<<<< HEAD
-	public static class DeobfuscationMapFileModeConverter implements IStringConverter<GeneratedRenamesMappingFileMode> {
-		@Override
-		public GeneratedRenamesMappingFileMode convert(String value) {
-			try {
-				return GeneratedRenamesMappingFileMode.valueOf(value.toUpperCase());
-			} catch (Exception e) {
-				throw new IllegalArgumentException(
-						'\'' + value + "' is unknown, possible values are: "
-								+ JadxCLIArgs.enumValuesString(GeneratedRenamesMappingFileMode.values()));
-			}
-=======
-	public static class DeobfuscationMapFileModeConverter extends BaseEnumConverter<DeobfuscationMapFileMode> {
+	public static class DeobfuscationMapFileModeConverter extends BaseEnumConverter<GeneratedRenamesMappingFileMode> {
 		public DeobfuscationMapFileModeConverter() {
-			super(DeobfuscationMapFileMode::valueOf, DeobfuscationMapFileMode::values);
->>>>>>> fbdfd135
+			super(GeneratedRenamesMappingFileMode::valueOf, GeneratedRenamesMappingFileMode::values);
 		}
 	}
 
