--- conflicted
+++ resolved
@@ -390,17 +390,16 @@
 		return inlineMethods;
 	}
 
-<<<<<<< HEAD
+	public boolean isExtractFinally() {
+		return extractFinally;
+	}
+
 	public Path getUserRenamesMappingsPath() {
 		return userRenamesMappingsPath;
 	}
 
 	public UserRenamesMappingsMode getUserRenamesMappingsMode() {
 		return userRenamesMappingsMode;
-=======
-	public boolean isExtractFinally() {
-		return extractFinally;
->>>>>>> cd321510
 	}
 
 	public boolean isDeobfuscationOn() {
