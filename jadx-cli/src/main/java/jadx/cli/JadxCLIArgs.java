package jadx.cli;

import java.util.ArrayList;
import java.util.List;
import java.util.stream.Collectors;

import ch.qos.logback.classic.spi.ILoggingEvent;
import ch.qos.logback.core.Appender;
import com.beust.jcommander.Parameter;
import org.slf4j.Logger;
import org.slf4j.LoggerFactory;

import jadx.api.JadxArgs;
import jadx.api.JadxDecompiler;
import jadx.core.utils.exceptions.JadxException;
import jadx.core.utils.files.FileUtils;

public class JadxCLIArgs {

	@Parameter(description = "<input file> (.apk, .dex, .jar or .class)")
	protected List<String> files = new ArrayList<>(1);

	@Parameter(names = {"-d", "--output-dir"}, description = "output directory")
	protected String outDir;

	@Parameter(names = {"-ds", "--output-dir-src"}, description = "output directory for sources")
	protected String outDirSrc;

	@Parameter(names = {"-dr", "--output-dir-res"}, description = "output directory for resources")
	protected String outDirRes;

	@Parameter(names = {"-r", "--no-res"}, description = "do not decode resources")
	protected boolean skipResources = false;

	@Parameter(names = {"-s", "--no-src"}, description = "do not decompile source code")
	protected boolean skipSources = false;

	@Parameter(names = {"-e", "--export-gradle"}, description = "save as android gradle project")
	protected boolean exportAsGradleProject = false;

	@Parameter(names = {"-j", "--threads-count"}, description = "processing threads count")
	protected int threadsCount = JadxArgs.DEFAULT_THREADS_COUNT;

	@Parameter(names = {"--show-bad-code"}, description = "show inconsistent code (incorrectly decompiled)")
	protected boolean showInconsistentCode = false;

	@Parameter(names = {"--no-imports"}, description = "disable use of imports, always write entire package name")
	protected boolean useImports = true;

	@Parameter(names = {"--no-debug-info"}, description = "disable debug info")
	protected boolean debugInfo = true;

	@Parameter(names = "--no-replace-consts", description = "don't replace constant value with matching constant field")
	protected boolean replaceConsts = true;

	@Parameter(names = {"--escape-unicode"}, description = "escape non latin characters in strings (with \\u)")
	protected boolean escapeUnicode = false;

	@Parameter(names = {"--respect-bytecode-access-modifiers"}, description = "don't change original access modifiers")
	protected boolean respectBytecodeAccessModifiers = false;

	@Parameter(names = {"--deobf"}, description = "activate deobfuscation")
	protected boolean deobfuscationOn = false;

	@Parameter(names = {"--deobf-min"}, description = "min length of name, renamed if shorter")
	protected int deobfuscationMinLength = 3;

	@Parameter(names = {"--deobf-max"}, description = "max length of name, renamed if longer")
	protected int deobfuscationMaxLength = 64;

	@Parameter(names = {"--deobf-rewrite-cfg"}, description = "force to save deobfuscation map")
	protected boolean deobfuscationForceSave = false;

	@Parameter(names = {"--deobf-use-sourcename"}, description = "use source file name as class name alias")
	protected boolean deobfuscationUseSourceNameAsAlias = true;

	@Parameter(names = {"--cfg"}, description = "save methods control flow graph to dot file")
	protected boolean cfgOutput = false;

	@Parameter(names = {"--raw-cfg"}, description = "save methods control flow graph (use raw instructions)")
	protected boolean rawCfgOutput = false;

	@Parameter(names = {"-f", "--fallback"}, description = "make simple dump (using goto instead of 'if', 'for', etc)")
	protected boolean fallbackMode = false;

	@Parameter(names = {"-v", "--verbose"}, description = "verbose output")
	protected boolean verbose = false;

	@Parameter(names = {"--version"}, description = "print jadx version")
	protected boolean printVersion = false;

	@Parameter(names = {"-h", "--help"}, description = "print this help", help = true)
	protected boolean printHelp = false;

	public boolean processArgs(String[] args) {
		JCommanderWrapper<JadxCLIArgs> jcw = new JCommanderWrapper<>(this);
		return jcw.parse(args) && process(jcw);
	}

	/**
	 * Set values only for options provided in cmd.
	 * Used to merge saved options and options passed in command line.
	 */
	public boolean overrideProvided(String[] args) {
		JCommanderWrapper<JadxCLIArgs> jcw = new JCommanderWrapper<>(new JadxCLIArgs());
		if (!jcw.parse(args)) {
			return false;
		}
		jcw.overrideProvided(this);
		return process(jcw);
	}

<<<<<<< HEAD
	private boolean process(JCommanderWrapper<JadxCLIArgs> jcw) {
=======
	private boolean process(JCommanderWrapper<?> jcw) {
>>>>>>> ca21ca5d
		if (printHelp) {
			jcw.printUsage();
			return false;
		}
		if (printVersion) {
			System.out.println(JadxDecompiler.getVersion());
			return false;
		}
		try {
			if (threadsCount <= 0) {
				throw new JadxException("Threads count must be positive, got: " + threadsCount);
			}
			if (verbose) {
				ch.qos.logback.classic.Logger rootLogger =
						(ch.qos.logback.classic.Logger) LoggerFactory.getLogger(Logger.ROOT_LOGGER_NAME);
				// remove INFO ThresholdFilter
				Appender<ILoggingEvent> appender = rootLogger.getAppender("STDOUT");
				if (appender != null) {
					appender.clearAllFilters();
				}
			}
		} catch (JadxException e) {
			System.err.println("ERROR: " + e.getMessage());
			jcw.printUsage();
			return false;
		}
		return true;
	}

	public JadxArgs toJadxArgs() {
		JadxArgs args = new JadxArgs();
		args.setInputFiles(files.stream().map(FileUtils::toFile).collect(Collectors.toList()));
		args.setOutDir(FileUtils.toFile(outDir));
		args.setOutDirSrc(FileUtils.toFile(outDirSrc));
		args.setOutDirRes(FileUtils.toFile(outDirRes));
		args.setThreadsCount(threadsCount);
		args.setSkipSources(skipSources);
		args.setSkipResources(skipResources);
		args.setFallbackMode(fallbackMode);
		args.setShowInconsistentCode(showInconsistentCode);
		args.setCfgOutput(cfgOutput);
		args.setRawCFGOutput(rawCfgOutput);
		args.setReplaceConsts(replaceConsts);
		args.setDeobfuscationOn(deobfuscationOn);
		args.setDeobfuscationForceSave(deobfuscationForceSave);
		args.setDeobfuscationMinLength(deobfuscationMinLength);
		args.setDeobfuscationMaxLength(deobfuscationMaxLength);
		args.setUseSourceNameAsClassAlias(deobfuscationUseSourceNameAsAlias);
		args.setEscapeUnicode(escapeUnicode);
		args.setRespectBytecodeAccModifiers(respectBytecodeAccessModifiers);
		args.setExportAsGradleProject(exportAsGradleProject);
		args.setUseImports(useImports);
		args.setDebugInfo(debugInfo);
		return args;
	}

	public List<String> getFiles() {
		return files;
	}

	public String getOutDir() {
		return outDir;
	}

	public String getOutDirSrc() {
		return outDirSrc;
	}

	public String getOutDirRes() {
		return outDirRes;
	}

	public boolean isSkipResources() {
		return skipResources;
	}

	public boolean isSkipSources() {
		return skipSources;
	}

	public int getThreadsCount() {
		return threadsCount;
	}

	public boolean isFallbackMode() {
		return fallbackMode;
	}

	public boolean isShowInconsistentCode() {
		return showInconsistentCode;
	}

	public boolean isUseImports() {
		return useImports;
	}

	public boolean isDebugInfo() {
		return debugInfo;
	}

	public boolean isDeobfuscationOn() {
		return deobfuscationOn;
	}

	public int getDeobfuscationMinLength() {
		return deobfuscationMinLength;
	}

	public int getDeobfuscationMaxLength() {
		return deobfuscationMaxLength;
	}

	public boolean isDeobfuscationForceSave() {
		return deobfuscationForceSave;
	}

	public boolean isDeobfuscationUseSourceNameAsAlias() {
		return deobfuscationUseSourceNameAsAlias;
	}

	public boolean escapeUnicode() {
		return escapeUnicode;
	}

	public boolean isEscapeUnicode() {
		return escapeUnicode;
	}

	public boolean isCfgOutput() {
		return cfgOutput;
	}

	public boolean isRawCfgOutput() {
		return rawCfgOutput;
	}

	public boolean isReplaceConsts() {
		return replaceConsts;
	}

	public boolean isRespectBytecodeAccessModifiers() {
		return respectBytecodeAccessModifiers;
	}

	public boolean isExportAsGradleProject() {
		return exportAsGradleProject;
	}
}<|MERGE_RESOLUTION|>--- conflicted
+++ resolved
@@ -110,11 +110,7 @@
 		return process(jcw);
 	}
 
-<<<<<<< HEAD
 	private boolean process(JCommanderWrapper<JadxCLIArgs> jcw) {
-=======
-	private boolean process(JCommanderWrapper<?> jcw) {
->>>>>>> ca21ca5d
 		if (printHelp) {
 			jcw.printUsage();
 			return false;
