--- conflicted
+++ resolved
@@ -201,63 +201,6 @@
 		}
 	}
 
-<<<<<<< HEAD
-	private static void processInvoke(MethodNode mth, BlockNode block, int insnNumber, InstructionRemover remover) {
-		ClassNode parentClass = mth.getParentClass();
-		InsnNode insn = block.getInstructions().get(insnNumber);
-		InvokeNode inv = (InvokeNode) insn;
-		MethodInfo callMth = inv.getCallMth();
-		if (!callMth.isConstructor()) {
-			return;
-		}
-		InsnNode instArgAssignInsn = ((RegisterArg) inv.getArg(0)).getAssignInsn();
-		ConstructorInsn co = new ConstructorInsn(mth, inv);
-		boolean remove = false;
-		if (co.isSuper() && (co.getArgsCount() == 0 || parentClass.isEnum())) {
-			remove = true;
-		} else if (co.isThis() && co.getArgsCount() == 0) {
-			MethodNode defCo = parentClass.searchMethodByShortId(callMth.getShortId());
-			if (defCo == null || defCo.isNoCode()) {
-				// default constructor not implemented
-				remove = true;
-			}
-		}
-		// remove super() call in instance initializer
-		if (parentClass.isAnonymous() && mth.isDefaultConstructor() && co.isSuper()) {
-			remove = true;
-		}
-		if (remove) {
-			remover.add(insn);
-			return;
-		}
-		if (co.isNewInstance()) {
-			InsnNode newInstInsn = removeAssignChain(instArgAssignInsn, remover, InsnType.NEW_INSTANCE);
-			if (newInstInsn != null) {
-				RegisterArg instArg = newInstInsn.getResult();
-				RegisterArg resultArg = co.getResult();
-				if (!resultArg.equals(instArg)) {
-					// replace all usages of 'instArg' with result of this constructor instruction
-					for (RegisterArg useArg : new ArrayList<>(instArg.getSVar().getUseList())) {
-						RegisterArg dup = resultArg.duplicate();
-						InsnNode parentInsn = useArg.getParentInsn();
-						parentInsn.replaceArg(useArg, dup);
-						dup.setParentInsn(parentInsn);
-						resultArg.getSVar().use(dup);
-					}
-				}
-			}
-		}
-		ConstructorInsn replace = processConstructor(mth, co);
-		if (replace != null) {
-			co = replace;
-		}
-		replaceInsn(block, insnNumber, co);
-
-		processAnonymousConstructor(mth, co);
-	}
-
-=======
->>>>>>> 3492ec35
 	private static void processAnonymousConstructor(MethodNode mth, ConstructorInsn co) {
 		MethodInfo callMth = co.getCallMth();
 		MethodNode callMthNode = mth.dex().resolveMethod(callMth);
@@ -354,38 +297,8 @@
 		return parentInsn;
 	}
 
-<<<<<<< HEAD
-	/**
-	 * Replace call of synthetic constructor
-	 */
-	private static ConstructorInsn processConstructor(MethodNode mth, ConstructorInsn co) {
-		MethodNode callMth = mth.dex().resolveMethod(co.getCallMth());
-		if (callMth == null
-				|| !callMth.getAccessFlags().isSynthetic()
-				|| !allArgsNull(co)) {
-			return null;
-		}
-		ClassNode classNode = mth.dex().resolveClass(callMth.getParentClass().getClassInfo());
-		if (classNode == null) {
-			return null;
-		}
-		boolean passThis = co.getArgsCount() >= 1 && co.getArg(0).isThis();
-		String ctrId = "<init>(" + (passThis ? TypeGen.signature(co.getArg(0).getType()) : "") + ")V";
-		MethodNode defCtr = classNode.searchMethodByShortId(ctrId);
-		if (defCtr == null) {
-			return null;
-		}
-		ConstructorInsn newInsn = new ConstructorInsn(defCtr.getMethodInfo(), co.getCallType(), co.getInstanceArg());
-		newInsn.setResult(co.getResult());
-		return newInsn;
-	}
-
-	private static InsnNode makeFilledArrayInsn(MethodNode mth, FillArrayNode insn) {
-		ArgType insnArrayType = insn.getResult().getType();
-=======
 	private static InsnNode makeFilledArrayInsn(MethodNode mth, NewArrayNode newArrayNode, FillArrayNode insn) {
 		ArgType insnArrayType = newArrayNode.getArrayType();
->>>>>>> 3492ec35
 		ArgType insnElementType = insnArrayType.getArrayElement();
 		ArgType elType = insn.getElementType();
 		if (!elType.isTypeKnown()
