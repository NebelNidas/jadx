--- conflicted
+++ resolved
@@ -332,14 +332,14 @@
 		);
 	}
 
-<<<<<<< HEAD
 	private void removeJumpAttributes(InsnNode[] insnArr) {
 		for (InsnNode insn : insnArr) {
 			if (insn != null && insn.contains(AType.JUMP)) {
 				insn.remove(AType.JUMP);
 			}
 		}
-=======
+	}
+
 	private void removeUnreachableBlocks(MethodNode mth) {
 		Set<BlockNode> toRemove = new LinkedHashSet<>();
 		for (BlockNode block : mth.getBasicBlocks()) {
@@ -371,6 +371,5 @@
 			}
 			toRemove.add(block);
 		}
->>>>>>> 28d348b3
 	}
 }