--- conflicted
+++ resolved
@@ -16,13 +16,9 @@
 import org.slf4j.Logger;
 import org.slf4j.LoggerFactory;
 
-<<<<<<< HEAD
 import jadx.api.args.GeneratedRenamesMappingFileMode;
+import jadx.api.args.ResourceNameSource;
 import jadx.api.args.UserRenamesMappingsMode;
-=======
-import jadx.api.args.DeobfuscationMapFileMode;
-import jadx.api.args.ResourceNameSource;
->>>>>>> ab4b6f9e
 import jadx.api.data.ICodeData;
 import jadx.api.impl.AnnotatedCodeWriter;
 import jadx.api.impl.InMemoryCodeCache;
@@ -80,13 +76,9 @@
 	private boolean useSourceNameAsClassAlias = false;
 	private boolean parseKotlinMetadata = false;
 
-<<<<<<< HEAD
 	private File generatedRenamesMappingFile = null;
 	private GeneratedRenamesMappingFileMode generatedRenamesMappingFileMode = GeneratedRenamesMappingFileMode.getDefault();
-=======
-	private DeobfuscationMapFileMode deobfuscationMapFileMode = DeobfuscationMapFileMode.READ;
 	private ResourceNameSource resourceNameSource = ResourceNameSource.AUTO;
->>>>>>> ab4b6f9e
 
 	private int deobfuscationMinLength = 0;
 	private int deobfuscationMaxLength = Integer.MAX_VALUE;
@@ -608,14 +600,9 @@
 				+ ", userRenamesMappingsPath=" + userRenamesMappingsPath
 				+ ", userRenamesMappingsMode=" + userRenamesMappingsMode
 				+ ", deobfuscationOn=" + deobfuscationOn
-<<<<<<< HEAD
 				+ ", generatedRenamesMappingFile=" + generatedRenamesMappingFile
 				+ ", generatedRenamesMappingFileMode=" + generatedRenamesMappingFileMode
-=======
-				+ ", deobfuscationMapFile=" + deobfuscationMapFile
-				+ ", deobfuscationMapFileMode=" + deobfuscationMapFileMode
 				+ ", resourceNameSource=" + resourceNameSource
->>>>>>> ab4b6f9e
 				+ ", useSourceNameAsClassAlias=" + useSourceNameAsClassAlias
 				+ ", parseKotlinMetadata=" + parseKotlinMetadata
 				+ ", useKotlinMethodsForVarNames=" + useKotlinMethodsForVarNames
