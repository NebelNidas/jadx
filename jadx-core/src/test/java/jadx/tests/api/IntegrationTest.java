--- conflicted
+++ resolved
@@ -35,23 +35,16 @@
 import jadx.tests.api.utils.TestUtils;
 
 import static jadx.core.utils.files.FileUtils.addFileToJar;
+import static org.hamcrest.MatcherAssert.assertThat;
 import static org.hamcrest.Matchers.containsString;
 import static org.hamcrest.Matchers.empty;
 import static org.hamcrest.Matchers.is;
 import static org.hamcrest.Matchers.not;
 import static org.hamcrest.Matchers.notNullValue;
-<<<<<<< HEAD
-import static org.junit.Assert.assertFalse;
-import static org.junit.Assert.assertNotNull;
-import static org.junit.Assert.assertThat;
-import static org.junit.Assert.assertTrue;
-import static org.junit.Assert.fail;
-=======
+import static org.junit.jupiter.api.Assertions.assertFalse;
 import static org.junit.jupiter.api.Assertions.assertNotNull;
-import static org.hamcrest.MatcherAssert.assertThat;
 import static org.junit.jupiter.api.Assertions.assertTrue;
 import static org.junit.jupiter.api.Assertions.fail;
->>>>>>> ca21ca5d
 
 public abstract class IntegrationTest extends TestUtils {
 
@@ -179,19 +172,9 @@
 	}
 
 	protected static void checkCode(ClassNode cls) {
-<<<<<<< HEAD
-		assertFalse("Inconsistent cls: " + cls, hasErrors(cls));
+		assertFalse(hasErrors(cls), "Inconsistent cls: " + cls);
 		for (MethodNode mthNode : cls.getMethods()) {
-			assertFalse("Method with problems: " + mthNode, hasErrors(mthNode));
-=======
-		assertTrue(
-				!cls.contains(AFlag.INCONSISTENT_CODE) && !cls.contains(AType.JADX_ERROR),
-				"Inconsistent cls: " + cls);
-		for (MethodNode mthNode : cls.getMethods()) {
-			assertTrue(
-					!mthNode.contains(AFlag.INCONSISTENT_CODE) && !mthNode.contains(AType.JADX_ERROR),
-					"Inconsistent method: " + mthNode);
->>>>>>> ca21ca5d
+			assertFalse(hasErrors(mthNode), "Method with problems: " + mthNode);
 		}
 		assertThat(cls.getCode().toString(), not(containsString("inconsistent")));
 	}
@@ -454,7 +437,7 @@
 	protected void setOutputCFG() {
 		this.args.setCfgOutput(true);
 		this.args.setRawCFGOutput(true);
-	}	// Use only for debug purpose
+	}    // Use only for debug purpose
 
 	@Deprecated
 	protected void setOutputRawCFG() {
