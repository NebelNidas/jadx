package jadx.tests.api;

import java.io.File;
import java.io.FileOutputStream;
import java.io.IOException;
import java.lang.reflect.InvocationTargetException;
import java.lang.reflect.Method;
import java.lang.reflect.Modifier;
import java.net.URISyntaxException;
import java.net.URL;
import java.util.ArrayList;
import java.util.Collections;
import java.util.List;
import java.util.Map;
import java.util.jar.JarOutputStream;

import jadx.api.JadxArgs;
import jadx.api.JadxDecompiler;
import jadx.api.JadxInternalAccess;
import jadx.core.ProcessClass;
import jadx.core.codegen.CodeGen;
import jadx.core.dex.attributes.AFlag;
import jadx.core.dex.attributes.AType;
import jadx.core.dex.attributes.AttrList;
import jadx.core.dex.attributes.IAttributeNode;
import jadx.core.dex.nodes.ClassNode;
import jadx.core.dex.nodes.MethodNode;
import jadx.core.dex.nodes.RootNode;
import jadx.core.dex.visitors.DepthTraversal;
import jadx.core.dex.visitors.IDexTreeVisitor;
import jadx.core.xmlgen.ResourceStorage;
import jadx.core.xmlgen.entry.ResourceEntry;
import jadx.tests.api.compiler.DynamicCompiler;
import jadx.tests.api.compiler.StaticCompiler;
import jadx.tests.api.utils.TestUtils;

import static jadx.core.utils.files.FileUtils.addFileToJar;
import static org.hamcrest.Matchers.containsString;
import static org.hamcrest.Matchers.empty;
import static org.hamcrest.Matchers.is;
import static org.hamcrest.Matchers.not;
import static org.hamcrest.Matchers.notNullValue;
import static org.junit.Assert.assertFalse;
import static org.junit.Assert.assertNotNull;
import static org.junit.Assert.assertThat;
import static org.junit.Assert.assertTrue;
import static org.junit.Assert.fail;

public abstract class IntegrationTest extends TestUtils {

	private static final String TEST_DIRECTORY = "src/test/java";
	private static final String TEST_DIRECTORY2 = "jadx-core/" + TEST_DIRECTORY;

	/**
	 * Run auto check method if defined:
	 * <pre>
	 *     public void check() {}
	 * </pre>
	 */
	public static final String CHECK_METHOD_NAME = "check";

	protected JadxArgs args;

	protected boolean deleteTmpFiles = true;
	protected boolean withDebugInfo = true;
	protected boolean unloadCls = true;

	protected Map<Integer, String> resMap = Collections.emptyMap();

	protected String outDir = "test-out-tmp";

	protected boolean compile = true;
	private DynamicCompiler dynamicCompiler;

	public IntegrationTest() {
		args = new JadxArgs();
		args.setOutDir(new File(outDir));
		args.setShowInconsistentCode(true);
		args.setThreadsCount(1);
		args.setSkipResources(true);
	}

	public ClassNode getClassNode(Class<?> clazz) {
		try {
			File jar = getJarForClass(clazz);
			return getClassNodeFromFile(jar, clazz.getName());
		} catch (Exception e) {
			e.printStackTrace();
			fail(e.getMessage());
		}
		return null;
	}

	public ClassNode getClassNodeFromFile(File file, String clsName) {
		JadxDecompiler d = null;
		try {
			args.setInputFiles(Collections.singletonList(file));
			d = new JadxDecompiler(args);
			d.load();
		} catch (Exception e) {
			e.printStackTrace();
			fail(e.getMessage());
		}
		RootNode root = JadxInternalAccess.getRoot(d);
		insertResources(root);

		ClassNode cls = root.searchClassByName(clsName);
		assertThat("Class not found: " + clsName, cls, notNullValue());
		assertThat(clsName, is(cls.getClassInfo().getFullName()));

		if (unloadCls) {
			decompile(d, cls);
		} else {
			decompileWithoutUnload(d, cls);
		}

		System.out.println("-----------------------------------------------------------");
		System.out.println(cls.getCode());
		System.out.println("-----------------------------------------------------------");

		checkCode(cls);
		compile(cls);
		runAutoCheck(clsName);
		return cls;
	}

	private void insertResources(RootNode root) {
		if (resMap.isEmpty()) {
			return;
		}
		ResourceStorage resStorage = new ResourceStorage();
		for (Map.Entry<Integer, String> entry : resMap.entrySet()) {
			Integer id = entry.getKey();
			String name = entry.getValue();
			String[] parts = name.split("\\.");
			resStorage.add(new ResourceEntry(id, "", parts[0], parts[1]));
		}
		root.processResources(resStorage);
	}

	protected void decompile(JadxDecompiler jadx, ClassNode cls) {
<<<<<<< HEAD
		List<IDexTreeVisitor> passes = JadxInternalAccess.getPassList(jadx);
		ProcessClass.process(cls, passes, new CodeGen());
=======
		List<IDexTreeVisitor> passes = getPassesList(jadx);
		ProcessClass.process(cls, passes, true);
>>>>>>> 9797fe5b
	}

	protected void decompileWithoutUnload(JadxDecompiler jadx, ClassNode cls) {
		cls.load();
		for (IDexTreeVisitor visitor : JadxInternalAccess.getPassList(jadx)) {
			DepthTraversal.visit(visitor, cls);
		}
		generateClsCode(cls);
		// don't unload class
	}

	protected void generateClsCode(ClassNode cls) {
		try {
			CodeGen.generate(cls);
		} catch (Exception e) {
			e.printStackTrace();
			fail(e.getMessage());
		}
	}

	protected static void checkCode(ClassNode cls) {
		assertFalse("Inconsistent cls: " + cls, hasErrors(cls));
		for (MethodNode mthNode : cls.getMethods()) {
			assertFalse("Method with problems: " + mthNode, hasErrors(mthNode));
		}
		assertThat(cls.getCode().toString(), not(containsString("inconsistent")));
	}

	private static boolean hasErrors(IAttributeNode node) {
		if (node.contains(AFlag.INCONSISTENT_CODE)
				|| node.contains(AType.JADX_ERROR)
				|| node.contains(AType.JADX_WARN)) {
			return true;
		}
		AttrList<String> commentsAttr = node.get(AType.COMMENTS);
		if (commentsAttr != null) {
			for (String comment : commentsAttr.getList()) {
				if (comment.contains("JADX WARN")) {
					return true;
				}
			}
		}
		return false;
	}

	private void runAutoCheck(String clsName) {
		try {
			// run 'check' method from original class
			Class<?> origCls;
			try {
				origCls = Class.forName(clsName);
			} catch (ClassNotFoundException e) {
				// ignore
				return;
			}
			Method checkMth;
			try {
				checkMth = origCls.getMethod(CHECK_METHOD_NAME);
			} catch (NoSuchMethodException e) {
				// ignore
				return;
			}
			if (!checkMth.getReturnType().equals(void.class)
					|| !Modifier.isPublic(checkMth.getModifiers())
					|| Modifier.isStatic(checkMth.getModifiers())) {
				fail("Wrong 'check' method");
				return;
			}
			try {
				checkMth.invoke(origCls.newInstance());
			} catch (InvocationTargetException ie) {
				rethrow("Original check failed", ie);
			}
			// run 'check' method from decompiled class
			if (compile) {
				try {
					invoke("check");
				} catch (InvocationTargetException ie) {
					rethrow("Decompiled check failed", ie);
				}
				System.out.println("Auto check: PASSED");
			}
		} catch (Exception e) {
			e.printStackTrace();
			fail("Auto check exception: " + e.getMessage());
		}
	}

	private void rethrow(String msg, InvocationTargetException ie) {
		Throwable cause = ie.getCause();
		if (cause instanceof AssertionError) {
			System.err.println(msg);
			throw (AssertionError) cause;
		} else {
			cause.printStackTrace();
			fail(msg + cause.getMessage());
		}
	}

	protected MethodNode getMethod(ClassNode cls, String method) {
		for (MethodNode mth : cls.getMethods()) {
			if (mth.getName().equals(method)) {
				return mth;
			}
		}
		fail("Method not found " + method + " in class " + cls);
		return null;
	}

	void compile(ClassNode cls) {
		if (!compile) {
			return;
		}
		try {
			dynamicCompiler = new DynamicCompiler(cls);
			boolean result = dynamicCompiler.compile();
			assertTrue("Compilation failed", result);
			System.out.println("Compilation: PASSED");
		} catch (Exception e) {
			e.printStackTrace();
			fail(e.getMessage());
		}
	}

	public Object invoke(String method) throws Exception {
		return invoke(method, new Class<?>[0]);
	}

	public Object invoke(String method, Class<?>[] types, Object... args) throws Exception {
		Method mth = getReflectMethod(method, types);
		return invoke(mth, args);
	}

	public Method getReflectMethod(String method, Class<?>... types) {
		assertNotNull("dynamicCompiler not ready", dynamicCompiler);
		try {
			return dynamicCompiler.getMethod(method, types);
		} catch (Exception e) {
			e.printStackTrace();
			fail(e.getMessage());
		}
		return null;
	}

	public Object invoke(Method mth, Object... args) throws Exception {
		assertNotNull("dynamicCompiler not ready", dynamicCompiler);
		assertNotNull("unknown method", mth);
		return dynamicCompiler.invoke(mth, args);
	}

	public File getJarForClass(Class<?> cls) throws IOException {
		String path = cls.getPackage().getName().replace('.', '/');
		List<File> list;
		if (!withDebugInfo) {
			list = compileClass(cls);
		} else {
			list = getClassFilesWithInners(cls);
			if (list.isEmpty()) {
				list = compileClass(cls);
			}
		}
		assertThat("File list is empty", list, not(empty()));

		File temp = createTempFile(".jar");
		try (JarOutputStream jo = new JarOutputStream(new FileOutputStream(temp))) {
			for (File file : list) {
				addFileToJar(jo, file, path + "/" + file.getName());
			}
		}
		return temp;
	}

	protected File createTempFile(String suffix) {
		File temp = null;
		try {
			temp = File.createTempFile("jadx-tmp-", System.nanoTime() + suffix);
			if (deleteTmpFiles) {
				temp.deleteOnExit();
			} else {
				System.out.println("Temporary file path: " + temp.getAbsolutePath());
			}
		} catch (IOException e) {
			fail(e.getMessage());
		}
		return temp;
	}

	private static File createTempDir(String prefix) throws IOException {
		File baseDir = new File(System.getProperty("java.io.tmpdir"));
		String baseName = prefix + "-" + System.nanoTime();
		for (int counter = 1; counter < 1000; counter++) {
			File tempDir = new File(baseDir, baseName + counter);
			if (tempDir.mkdir()) {
				return tempDir;
			}
		}
		throw new IOException("Failed to create temp directory");
	}

	private List<File> getClassFilesWithInners(Class<?> cls) {
		List<File> list = new ArrayList<>();
		String pkgName = cls.getPackage().getName();
		URL pkgResource = ClassLoader.getSystemClassLoader().getResource(pkgName.replace('.', '/'));
		if (pkgResource != null) {
			try {
				String clsName = cls.getName();
				File directory = new File(pkgResource.toURI());
				String[] files = directory.list();
				for (String file : files) {
					String fullName = pkgName + "." + file;
					if (fullName.startsWith(clsName)) {
						list.add(new File(directory, file));
					}
				}
			} catch (URISyntaxException e) {
				fail(e.getMessage());
			}
		}
		return list;
	}

	private List<File> compileClass(Class<?> cls) throws IOException {
		String fileName = cls.getName();
		int end = fileName.indexOf('$');
		if (end != -1) {
			fileName = fileName.substring(0, end);
		}
		fileName = fileName.replace('.', '/') + ".java";
		File file = new File(TEST_DIRECTORY, fileName);
		if (!file.exists()) {
			file = new File(TEST_DIRECTORY2, fileName);
		}
		assertThat("Test source file not found: " + fileName, file.exists(), is(true));
		List<File> compileFileList = Collections.singletonList(file);

		File outTmp = createTempDir("jadx-tmp-classes");
		outTmp.deleteOnExit();
		List<File> files = StaticCompiler.compile(compileFileList, outTmp, withDebugInfo);
		// remove classes which are parents for test class
		files.removeIf(next -> !next.getName().contains(cls.getSimpleName()));
		for (File clsFile : files) {
			clsFile.deleteOnExit();
		}
		return files;
	}

	public JadxArgs getArgs() {
		return args;
	}

	public void setArgs(JadxArgs args) {
		this.args = args;
	}

	public void setResMap(Map<Integer, String> resMap) {
		this.resMap = resMap;
	}

	protected void noDebugInfo() {
		this.withDebugInfo = false;
	}

	protected void setFallback() {
		this.args.setFallbackMode(true);
	}

	protected void disableCompilation() {
		this.compile = false;
	}

	protected void dontUnloadClass() {
		this.unloadCls = false;
	}

	protected void enableDeobfuscation() {
		args.setDeobfuscationOn(true);
		args.setDeobfuscationForceSave(true);
		args.setDeobfuscationMinLength(2);
		args.setDeobfuscationMaxLength(64);
	}

	// Use only for debug purpose
	@Deprecated
	protected void setOutputCFG() {
		this.args.setCfgOutput(true);
		this.args.setRawCFGOutput(true);
	}	// Use only for debug purpose

	@Deprecated
	protected void setOutputRawCFG() {
		this.args.setRawCFGOutput(true);
	}

	// Use only for debug purpose
	@Deprecated
	protected void notDeleteTmpJar() {
		this.deleteTmpFiles = false;
	}
}<|MERGE_RESOLUTION|>--- conflicted
+++ resolved
@@ -139,13 +139,8 @@
 	}
 
 	protected void decompile(JadxDecompiler jadx, ClassNode cls) {
-<<<<<<< HEAD
 		List<IDexTreeVisitor> passes = JadxInternalAccess.getPassList(jadx);
-		ProcessClass.process(cls, passes, new CodeGen());
-=======
-		List<IDexTreeVisitor> passes = getPassesList(jadx);
 		ProcessClass.process(cls, passes, true);
->>>>>>> 9797fe5b
 	}
 
 	protected void decompileWithoutUnload(JadxDecompiler jadx, ClassNode cls) {
