plugins {
	id 'jadx-library'
}

dependencies {
	api(project(':jadx-plugins:jadx-plugins-api'))

<<<<<<< HEAD
	// TODO: Switch back to upstream once this PR gets merged:
	//   https://github.com/FabricMC/mapping-io/pull/19
	// api 'net.fabricmc:mapping-io:0.3.0'
	api files('libs/mapping-io-0.4.0-SNAPSHOT.jar')
	// mapping-io's dependencies
	runtimeOnly 'org.ow2.asm:asm:9.3'

	implementation 'com.google.code.gson:gson:2.9.0'
=======
	implementation 'com.google.code.gson:gson:2.9.1'
>>>>>>> 22ed241d

	// TODO: move resources decoding to separate plugin module
	implementation 'com.android.tools.build:aapt2-proto:7.3.1-8691043'
	implementation 'com.google.protobuf:protobuf-java:3.21.8' // forcing latest version

	testImplementation 'org.apache.commons:commons-lang3:3.12.0'

	testImplementation(project(':jadx-plugins:jadx-dex-input'))
	testRuntimeOnly(project(':jadx-plugins:jadx-smali-input'))
	testRuntimeOnly(project(':jadx-plugins:jadx-java-convert'))
	testRuntimeOnly(project(':jadx-plugins:jadx-java-input'))
	testRuntimeOnly(project(':jadx-plugins:jadx-raung-input'))

	testImplementation 'org.eclipse.jdt:ecj:3.31.0'
	testImplementation 'tools.profiler:async-profiler:1.8.3'
}

test {
	exclude '**/tmp/*'
}<|MERGE_RESOLUTION|>--- conflicted
+++ resolved
@@ -5,7 +5,6 @@
 dependencies {
 	api(project(':jadx-plugins:jadx-plugins-api'))
 
-<<<<<<< HEAD
 	// TODO: Switch back to upstream once this PR gets merged:
 	//   https://github.com/FabricMC/mapping-io/pull/19
 	// api 'net.fabricmc:mapping-io:0.3.0'
@@ -13,10 +12,7 @@
 	// mapping-io's dependencies
 	runtimeOnly 'org.ow2.asm:asm:9.3'
 
-	implementation 'com.google.code.gson:gson:2.9.0'
-=======
 	implementation 'com.google.code.gson:gson:2.9.1'
->>>>>>> 22ed241d
 
 	// TODO: move resources decoding to separate plugin module
 	implementation 'com.android.tools.build:aapt2-proto:7.3.1-8691043'
