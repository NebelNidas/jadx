package jadx.gui.ui.codearea;

import java.awt.event.KeyEvent;
import java.util.ArrayList;
import java.util.List;
import java.util.Objects;
import java.util.stream.Collectors;

import javax.swing.JOptionPane;

import org.apache.commons.text.StringEscapeUtils;
import org.slf4j.Logger;
import org.slf4j.LoggerFactory;

import jadx.api.JavaClass;
import jadx.api.JavaField;
import jadx.api.metadata.annotations.VarNode;
import jadx.core.codegen.TypeGen;
import jadx.core.dex.info.MethodInfo;
import jadx.core.dex.instructions.args.ArgType;
import jadx.core.dex.nodes.MethodNode;
import jadx.core.utils.exceptions.JadxRuntimeException;
import jadx.gui.treemodel.JClass;
import jadx.gui.treemodel.JField;
import jadx.gui.treemodel.JMethod;
import jadx.gui.treemodel.JNode;
import jadx.gui.utils.NLS;
import jadx.gui.utils.UiUtils;

import static javax.swing.KeyStroke.getKeyStroke;

public final class FridaAction extends JNodeAction {
	private static final Logger LOG = LoggerFactory.getLogger(FridaAction.class);
	private static final long serialVersionUID = -3084073927621269039L;

	public FridaAction(CodeArea codeArea) {
		super(NLS.str("popup.frida") + " (f)", codeArea);
		addKeyBinding(getKeyStroke(KeyEvent.VK_F, 0), "trigger frida");
	}

	@Override
	public void runAction(JNode node) {
		try {
			String fridaSnippet = generateFridaSnippet(node);
			LOG.info("Frida snippet:\n{}", fridaSnippet);
			UiUtils.copyToClipboard(fridaSnippet);
		} catch (Exception e) {
			LOG.error("Failed to generate Frida code snippet", e);
			JOptionPane.showMessageDialog(getCodeArea().getMainWindow(), e.getLocalizedMessage(), NLS.str("error_dialog.title"),
					JOptionPane.ERROR_MESSAGE);
		}
	}

	@Override
	public boolean isActionEnabled(JNode node) {
		return node instanceof JMethod || node instanceof JClass || node instanceof JField;
	}

	private String generateFridaSnippet(JNode node) {
		if (node instanceof JMethod) {
			return generateMethodSnippet((JMethod) node);
		}
		if (node instanceof JClass) {
			return generateClassSnippet((JClass) node);
		}
		if (node instanceof JField) {
			return generateFieldSnippet((JField) node);
		}
		throw new JadxRuntimeException("Unsupported node type: " + (node != null ? node.getClass() : "null"));
	}

	private String generateMethodSnippet(JMethod jMth) {
		MethodNode mth = jMth.getJavaMethod().getMethodNode();
		MethodInfo methodInfo = mth.getMethodInfo();
		String methodName;
		String newMethodName;
		if (methodInfo.isConstructor()) {
			methodName = "$init";
			newMethodName = methodName;
		} else {
			methodName = StringEscapeUtils.escapeEcmaScript(methodInfo.getName());
			newMethodName = StringEscapeUtils.escapeEcmaScript(methodInfo.getAlias());
		}
		String overload;
		if (isOverloaded(mth)) {
			String overloadArgs = methodInfo.getArgumentsTypes().stream()
					.map(this::parseArgType).collect(Collectors.joining(", "));
			overload = ".overload(" + overloadArgs + ")";
		} else {
			overload = "";
		}
		List<String> argNames = new ArrayList<>();
		for (VarNode arg : jMth.getJavaMethod().getMethodNode().collectArgsWithoutLoading()) {
			argNames.add(arg.getName());
		}
		String args = String.join(", ", argNames);
		String logArgs;
		if (argNames.isEmpty()) {
			logArgs = "";
		} else {
			logArgs = ": " + argNames.stream().map(arg -> arg + "=${" + arg + "}").collect(Collectors.joining(", "));
		}
		String shortClassName = mth.getParentClass().getShortName();
		String classSnippet = generateClassSnippet(jMth.getJParent());
		if (methodInfo.isConstructor() || methodInfo.getReturnType() == ArgType.VOID) {
			// no return value
			return classSnippet + "\n"
					+ shortClassName + "[\"" + methodName + "\"]" + overload + ".implementation = function (" + args + ") {\n"
					+ "    console.log(`" + shortClassName + "." + newMethodName + " is called" + logArgs + "`);\n"
					+ "    this[\"" + methodName + "\"](" + args + ");\n"
					+ "};";
		}
		return classSnippet + "\n"
				+ shortClassName + "[\"" + methodName + "\"]" + overload + ".implementation = function (" + args + ") {\n"
				+ "    console.log(`" + shortClassName + "." + newMethodName + " is called" + logArgs + "`);\n"
				+ "    let result = this[\"" + methodName + "\"](" + args + ");\n"
				+ "    console.log(`" + shortClassName + "." + newMethodName + " result=${result}`);\n"
				+ "    return result;\n"
				+ "};";
	}

<<<<<<< HEAD
=======
	private List<String> collectMethodArgNames(JavaMethod javaMethod) {
		ICodeInfo codeInfo = javaMethod.getTopParentClass().getCodeInfo();
		int mthDefPos = javaMethod.getDefPos();
		int lineEndPos = CodeUtils.getLineEndForPos(codeInfo.getCodeStr(), mthDefPos);
		List<String> argNames = new ArrayList<>();
		codeInfo.getCodeMetadata().searchDown(mthDefPos, (pos, ann) -> {
			if (pos > lineEndPos) {
				return Boolean.TRUE; // stop at line end
			}
			if (ann instanceof NodeDeclareRef) {
				ICodeNodeRef declRef = ((NodeDeclareRef) ann).getNode();
				if (declRef instanceof VarNode) {
					VarNode varNode = (VarNode) declRef;
					if (varNode.getMth().equals(javaMethod.getMethodNode())) {
						argNames.add(varNode.getName());
					}
				}
			}
			return null;
		});
		int argsCount = javaMethod.getMethodNode().getMethodInfo().getArgsCount();
		if (argNames.size() != argsCount) {
			LOG.warn("Incorrect args count, expected: {}, got: {}", argsCount, argNames.size());
		}
		return argNames;
	}

>>>>>>> fbdfd135
	private String generateClassSnippet(JClass jc) {
		JavaClass javaClass = jc.getCls();
		String rawClassName = StringEscapeUtils.escapeEcmaScript(javaClass.getRawName());
		String shortClassName = javaClass.getName();
		return String.format("let %s = Java.use(\"%s\");", shortClassName, rawClassName);
	}

	private String generateFieldSnippet(JField jf) {
		JavaField javaField = jf.getJavaField();
		String rawFieldName = StringEscapeUtils.escapeEcmaScript(javaField.getRawName());
		String fieldName = javaField.getName();

		List<MethodNode> methodNodes = javaField.getFieldNode().getParentClass().getMethods();
		for (MethodNode methodNode : methodNodes) {
			if (methodNode.getName().equals(rawFieldName)) {
				rawFieldName = "_" + rawFieldName;
				break;
			}
		}
		JClass jc = jf.getRootClass();
		String classSnippet = generateClassSnippet(jc);
		return String.format("%s\n%s = %s.%s.value;", classSnippet, fieldName, jc.getName(), rawFieldName);
	}

	public Boolean isOverloaded(MethodNode methodNode) {
		return methodNode.getParentClass().getMethods().stream()
				.anyMatch(m -> m.getName().equals(methodNode.getName())
						&& !Objects.equals(methodNode.getMethodInfo().getShortId(), m.getMethodInfo().getShortId()));
	}

	private String parseArgType(ArgType x) {
		String typeStr;
		if (x.isArray()) {
			typeStr = TypeGen.signature(x).replace("/", ".");
		} else {
			typeStr = x.toString();
		}
		return "'" + typeStr + "'";
	}
}<|MERGE_RESOLUTION|>--- conflicted
+++ resolved
@@ -119,36 +119,6 @@
 				+ "};";
 	}
 
-<<<<<<< HEAD
-=======
-	private List<String> collectMethodArgNames(JavaMethod javaMethod) {
-		ICodeInfo codeInfo = javaMethod.getTopParentClass().getCodeInfo();
-		int mthDefPos = javaMethod.getDefPos();
-		int lineEndPos = CodeUtils.getLineEndForPos(codeInfo.getCodeStr(), mthDefPos);
-		List<String> argNames = new ArrayList<>();
-		codeInfo.getCodeMetadata().searchDown(mthDefPos, (pos, ann) -> {
-			if (pos > lineEndPos) {
-				return Boolean.TRUE; // stop at line end
-			}
-			if (ann instanceof NodeDeclareRef) {
-				ICodeNodeRef declRef = ((NodeDeclareRef) ann).getNode();
-				if (declRef instanceof VarNode) {
-					VarNode varNode = (VarNode) declRef;
-					if (varNode.getMth().equals(javaMethod.getMethodNode())) {
-						argNames.add(varNode.getName());
-					}
-				}
-			}
-			return null;
-		});
-		int argsCount = javaMethod.getMethodNode().getMethodInfo().getArgsCount();
-		if (argNames.size() != argsCount) {
-			LOG.warn("Incorrect args count, expected: {}, got: {}", argsCount, argNames.size());
-		}
-		return argNames;
-	}
-
->>>>>>> fbdfd135
 	private String generateClassSnippet(JClass jc) {
 		JavaClass javaClass = jc.getCls();
 		String rawClassName = StringEscapeUtils.escapeEcmaScript(javaClass.getRawName());
