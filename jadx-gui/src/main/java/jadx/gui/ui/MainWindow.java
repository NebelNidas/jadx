--- conflicted
+++ resolved
@@ -459,7 +459,6 @@
 				s -> update());
 	}
 
-<<<<<<< HEAD
 	private void saveMappingsAs(MappingFormat mappingFormat) {
 		FileDialog fileDialog = new FileDialog(this, FileDialog.OpenMode.CUSTOM_SAVE);
 		fileDialog.setTitle(NLS.str("file.save_mappings_as"));
@@ -505,14 +504,11 @@
 		saveMappings();
 	}
 
-	void open(List<Path> paths) {
-=======
 	public void open(Path path) {
 		open(Collections.singletonList(path), EMPTY_RUNNABLE);
 	}
 
 	public void open(List<Path> paths) {
->>>>>>> cd321510
 		open(paths, EMPTY_RUNNABLE);
 	}
 
