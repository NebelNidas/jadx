package jadx.gui.ui;

import java.awt.AWTEvent;
import java.awt.BorderLayout;
import java.awt.Component;
import java.awt.Dimension;
import java.awt.DisplayMode;
import java.awt.Font;
import java.awt.GraphicsDevice;
import java.awt.GraphicsEnvironment;
import java.awt.Rectangle;
import java.awt.Toolkit;
import java.awt.dnd.DnDConstants;
import java.awt.dnd.DropTarget;
import java.awt.event.ActionEvent;
import java.awt.event.ActionListener;
import java.awt.event.FocusAdapter;
import java.awt.event.FocusEvent;
import java.awt.event.InputEvent;
import java.awt.event.KeyAdapter;
import java.awt.event.KeyEvent;
import java.awt.event.MouseAdapter;
import java.awt.event.MouseEvent;
import java.awt.event.WindowAdapter;
import java.awt.event.WindowEvent;
import java.io.IOException;
import java.io.InputStream;
import java.net.URL;
import java.nio.file.Files;
import java.nio.file.Path;
import java.nio.file.Paths;
import java.util.ArrayList;
import java.util.Arrays;
import java.util.Collections;
import java.util.HashSet;
import java.util.List;
import java.util.Locale;
import java.util.Set;
import java.util.Timer;
import java.util.TimerTask;
import java.util.concurrent.atomic.AtomicReference;
import java.util.stream.Collectors;
import java.util.stream.Stream;

import javax.swing.AbstractAction;
import javax.swing.Action;
import javax.swing.Box;
import javax.swing.ImageIcon;
import javax.swing.JCheckBoxMenuItem;
import javax.swing.JFileChooser;
import javax.swing.JFrame;
import javax.swing.JMenu;
import javax.swing.JMenuBar;
import javax.swing.JMenuItem;
import javax.swing.JOptionPane;
import javax.swing.JPanel;
import javax.swing.JPopupMenu;
import javax.swing.JScrollPane;
import javax.swing.JSplitPane;
import javax.swing.JToggleButton;
import javax.swing.JToolBar;
import javax.swing.JTree;
import javax.swing.SwingUtilities;
import javax.swing.ToolTipManager;
import javax.swing.WindowConstants;
import javax.swing.event.MenuEvent;
import javax.swing.event.MenuListener;
import javax.swing.event.TreeExpansionEvent;
import javax.swing.event.TreeWillExpandListener;
import javax.swing.tree.DefaultMutableTreeNode;
import javax.swing.tree.DefaultTreeCellRenderer;
import javax.swing.tree.DefaultTreeModel;
import javax.swing.tree.TreeNode;
import javax.swing.tree.TreePath;
import javax.swing.tree.TreeSelectionModel;

import org.fife.ui.rsyntaxtextarea.RSyntaxTextArea;
import org.fife.ui.rsyntaxtextarea.Theme;
import org.jetbrains.annotations.NotNull;
import org.jetbrains.annotations.Nullable;
import org.slf4j.Logger;
import org.slf4j.LoggerFactory;

import ch.qos.logback.classic.Level;
import net.fabricmc.mappingio.MappingReader;
import net.fabricmc.mappingio.MappingUtil;
import net.fabricmc.mappingio.format.MappingFormat;
import net.fabricmc.mappingio.tree.MemoryMappingTree;

import jadx.api.JadxArgs;
import jadx.api.JavaNode;
import jadx.api.ResourceFile;
import jadx.api.args.UserRenamesMappingsMode;
import jadx.api.plugins.utils.CommonFileUtils;
import jadx.core.Jadx;
import jadx.core.export.TemplateFile;
import jadx.core.utils.ListUtils;
import jadx.core.utils.StringUtils;
import jadx.core.utils.exceptions.JadxRuntimeException;
import jadx.core.utils.files.FileUtils;
import jadx.gui.JadxWrapper;
import jadx.gui.device.debugger.BreakpointManager;
import jadx.gui.jobs.BackgroundExecutor;
import jadx.gui.jobs.DecompileTask;
import jadx.gui.jobs.ExportTask;
import jadx.gui.jobs.ProcessResult;
import jadx.gui.jobs.TaskStatus;
import jadx.gui.plugins.mappings.MappingExporter;
import jadx.gui.plugins.quark.QuarkDialog;
import jadx.gui.settings.JadxProject;
import jadx.gui.settings.JadxSettings;
import jadx.gui.settings.JadxSettingsWindow;
import jadx.gui.treemodel.ApkSignature;
import jadx.gui.treemodel.JClass;
import jadx.gui.treemodel.JLoadableNode;
import jadx.gui.treemodel.JNode;
import jadx.gui.treemodel.JPackage;
import jadx.gui.treemodel.JResource;
import jadx.gui.treemodel.JRoot;
import jadx.gui.ui.codearea.AbstractCodeArea;
import jadx.gui.ui.codearea.AbstractCodeContentPanel;
import jadx.gui.ui.codearea.EditorTheme;
import jadx.gui.ui.codearea.EditorViewState;
import jadx.gui.ui.dialog.ADBDialog;
import jadx.gui.ui.dialog.AboutDialog;
import jadx.gui.ui.dialog.FileDialog;
import jadx.gui.ui.dialog.LogViewerDialog;
import jadx.gui.ui.dialog.SearchDialog;
import jadx.gui.ui.panel.ContentPanel;
import jadx.gui.ui.panel.IssuesPanel;
import jadx.gui.ui.panel.JDebuggerPanel;
import jadx.gui.ui.panel.ProgressPanel;
import jadx.gui.ui.treenodes.StartPageNode;
import jadx.gui.ui.treenodes.SummaryNode;
import jadx.gui.update.JadxUpdate;
import jadx.gui.update.JadxUpdate.IUpdateCallback;
import jadx.gui.update.data.Release;
import jadx.gui.utils.CacheObject;
import jadx.gui.utils.FontUtils;
import jadx.gui.utils.Icons;
import jadx.gui.utils.LafManager;
import jadx.gui.utils.Link;
import jadx.gui.utils.NLS;
import jadx.gui.utils.SystemInfo;
import jadx.gui.utils.UiUtils;
import jadx.gui.utils.fileswatcher.LiveReloadWorker;
import jadx.gui.utils.logs.LogCollector;
import jadx.gui.utils.ui.ActionHandler;

import static io.reactivex.internal.functions.Functions.EMPTY_RUNNABLE;
import static javax.swing.KeyStroke.getKeyStroke;

public class MainWindow extends JFrame {
	private static final Logger LOG = LoggerFactory.getLogger(MainWindow.class);

	private static final String DEFAULT_TITLE = "jadx-gui";

	private static final double BORDER_RATIO = 0.15;
	private static final double WINDOW_RATIO = 1 - BORDER_RATIO * 2;
	public static final double SPLIT_PANE_RESIZE_WEIGHT = 0.15;

	private static final ImageIcon ICON_ADD_FILES = UiUtils.openSvgIcon("ui/addFile");
	private static final ImageIcon ICON_SAVE_ALL = UiUtils.openSvgIcon("ui/menu-saveall");
	private static final ImageIcon ICON_RELOAD = UiUtils.openSvgIcon("ui/refresh");
	private static final ImageIcon ICON_EXPORT = UiUtils.openSvgIcon("ui/export");
	private static final ImageIcon ICON_EXIT = UiUtils.openSvgIcon("ui/exit");
	private static final ImageIcon ICON_SYNC = UiUtils.openSvgIcon("ui/pagination");
	private static final ImageIcon ICON_FLAT_PKG = UiUtils.openSvgIcon("ui/moduleGroup");
	private static final ImageIcon ICON_SEARCH = UiUtils.openSvgIcon("ui/find");
	private static final ImageIcon ICON_FIND = UiUtils.openSvgIcon("ui/ejbFinderMethod");
	private static final ImageIcon ICON_COMMENT_SEARCH = UiUtils.openSvgIcon("ui/usagesFinder");
	private static final ImageIcon ICON_BACK = UiUtils.openSvgIcon("ui/left");
	private static final ImageIcon ICON_FORWARD = UiUtils.openSvgIcon("ui/right");
	private static final ImageIcon ICON_QUARK = UiUtils.openSvgIcon("ui/quark");
	private static final ImageIcon ICON_PREF = UiUtils.openSvgIcon("ui/settings");
	private static final ImageIcon ICON_DEOBF = UiUtils.openSvgIcon("ui/helmChartLock");
	private static final ImageIcon ICON_LOG = UiUtils.openSvgIcon("ui/logVerbose");
	private static final ImageIcon ICON_INFO = UiUtils.openSvgIcon("ui/showInfos");
	private static final ImageIcon ICON_DEBUGGER = UiUtils.openSvgIcon("ui/startDebugger");

	private final transient JadxWrapper wrapper;
	private final transient JadxSettings settings;
	private final transient CacheObject cacheObject;
	private final transient BackgroundExecutor backgroundExecutor;

	private transient @NotNull JadxProject project;
	private boolean projectOpen = false;

	private transient Action newProjectAction;
	private transient Action saveProjectAction;
	private transient JMenu openMappingsMenu;
	private transient Action saveMappingsAction;
	private transient JMenu saveMappingsAsMenu;
	private transient Action closeMappingsAction;
	private MappingFormat currentMappingFormat;
	private boolean renamesChanged = false;

	private JPanel mainPanel;
	private JSplitPane splitPane;

	private JTree tree;
	private DefaultTreeModel treeModel;
	private JRoot treeRoot;
	private TabbedPane tabbedPane;
	private HeapUsageBar heapUsageBar;
	private transient boolean treeReloading;

	private boolean isFlattenPackage;
	private JToggleButton flatPkgButton;
	private JCheckBoxMenuItem flatPkgMenuItem;

	private JToggleButton deobfToggleBtn;
	private JCheckBoxMenuItem deobfMenuItem;

	private JCheckBoxMenuItem liveReloadMenuItem;
	private final LiveReloadWorker liveReloadWorker;

	private transient Link updateLink;
	private transient ProgressPanel progressPane;
	private transient Theme editorTheme;

	private JDebuggerPanel debuggerPanel;
	private JSplitPane verticalSplitter;

	private JMenu pluginsMenu;

	public MainWindow(JadxSettings settings) {
		this.settings = settings;
		this.cacheObject = new CacheObject();
		this.project = new JadxProject(this);
		this.wrapper = new JadxWrapper(this);
		this.liveReloadWorker = new LiveReloadWorker(this);

		resetCache();
		FontUtils.registerBundledFonts();
		initUI();
		this.backgroundExecutor = new BackgroundExecutor(settings, progressPane);
		initMenuAndToolbar();
		registerMouseNavigationButtons();
		UiUtils.setWindowIcons(this);
		loadSettings();

		update();
		checkForUpdate();
	}

	public void init() {
		pack();
		setLocationAndPosition();
		splitPane.setDividerLocation(settings.getTreeWidth());
		heapUsageBar.setVisible(settings.isShowHeapUsageBar());
		setVisible(true);
		setDefaultCloseOperation(WindowConstants.DO_NOTHING_ON_CLOSE);
		addWindowListener(new WindowAdapter() {
			@Override
			public void windowClosing(WindowEvent e) {
				closeWindow();
			}
		});

		processCommandLineArgs();
	}

	private void processCommandLineArgs() {
		if (settings.getFiles().isEmpty()) {
			tabbedPane.showNode(new StartPageNode());
		} else {
			open(FileUtils.fileNamesToPaths(settings.getFiles()), this::handleSelectClassOption);
		}
	}

	private void handleSelectClassOption() {
		if (settings.getCmdSelectClass() != null) {
			JavaNode javaNode = wrapper.searchJavaClassByFullAlias(settings.getCmdSelectClass());
			if (javaNode == null) {
				javaNode = wrapper.searchJavaClassByOrigClassName(settings.getCmdSelectClass());
			}
			if (javaNode == null) {
				JOptionPane.showMessageDialog(this,
						NLS.str("msg.cmd_select_class_error", settings.getCmdSelectClass()),
						NLS.str("error_dialog.title"), JOptionPane.ERROR_MESSAGE);
				return;
			}
			tabbedPane.codeJump(cacheObject.getNodeCache().makeFrom(javaNode));
		}
	}

	private void checkForUpdate() {
		if (!settings.isCheckForUpdates()) {
			return;
		}
		JadxUpdate.check(new IUpdateCallback() {
			@Override
			public void onUpdate(Release r) {
				SwingUtilities.invokeLater(() -> {
					updateLink.setText(NLS.str("menu.update_label", r.getName()));
					updateLink.setVisible(true);
				});
			}
		});
	}

	public void openFileDialog() {
		showOpenDialog(FileDialog.OpenMode.OPEN);
	}

	public void openProjectDialog() {
		showOpenDialog(FileDialog.OpenMode.OPEN_PROJECT);
	}

	private void showOpenDialog(FileDialog.OpenMode mode) {
		saveAll();
		if (!ensureProjectIsSaved()) {
			return;
		}
		FileDialog fileDialog = new FileDialog(this, mode);
		List<Path> openPaths = fileDialog.show();
		if (!openPaths.isEmpty()) {
			settings.setLastOpenFilePath(fileDialog.getCurrentDir());
			open(openPaths);
		}
	}

	public void addFiles() {
		FileDialog fileDialog = new FileDialog(this, FileDialog.OpenMode.ADD);
		List<Path> addPaths = fileDialog.show();
		if (!addPaths.isEmpty()) {
			addFiles(addPaths);
		}
	}

	public void addFiles(List<Path> addPaths) {
		project.setFilePaths(ListUtils.distinctMergeSortedLists(addPaths, project.getFilePaths()));
		reopen();
	}

	private void newProject() {
		saveAll();
		if (!ensureProjectIsSaved()) {
			return;
		}
		closeAll(false);
		updateProject(new JadxProject(this));
	}

	private void saveProject() {
		if (!project.isSaveFileSelected()) {
			saveProjectAs();
		} else {
			project.save();
			update();
		}
	}

	private void saveProjectAs() {
		FileDialog fileDialog = new FileDialog(this, FileDialog.OpenMode.SAVE_PROJECT);
		if (project.getFilePaths().size() == 1) {
			// If there is only one file loaded we suggest saving the jadx project file next to the loaded file
			Path projectPath = getProjectPathForFile(this.project.getFilePaths().get(0));
			fileDialog.setSelectedFile(projectPath);
		}
		List<Path> saveFiles = fileDialog.show();
		if (saveFiles.isEmpty()) {
			return;
		}
		settings.setLastSaveProjectPath(fileDialog.getCurrentDir());
		Path savePath = saveFiles.get(0);
		if (!savePath.getFileName().toString().toLowerCase(Locale.ROOT).endsWith(JadxProject.PROJECT_EXTENSION)) {
			savePath = savePath.resolveSibling(savePath.getFileName() + "." + JadxProject.PROJECT_EXTENSION);
		}
		if (Files.exists(savePath)) {
			int res = JOptionPane.showConfirmDialog(
					this,
					NLS.str("confirm.save_as_message", savePath.getFileName()),
					NLS.str("confirm.save_as_title"),
					JOptionPane.YES_NO_OPTION);
			if (res == JOptionPane.NO_OPTION) {
				return;
			}
		}
		project.saveAs(savePath);
		settings.addRecentProject(savePath);
		update();
	}

	private void openMappings(MappingFormat mappingFormat) {
		FileDialog fileDialog = new FileDialog(this, FileDialog.OpenMode.CUSTOM_OPEN);
		fileDialog.setTitle(NLS.str("file.open_mappings"));
		if (mappingFormat.hasSingleFile()) {
			fileDialog.setFileExtList(Collections.singletonList(mappingFormat.fileExt));
			fileDialog.setSelectionMode(JFileChooser.FILES_ONLY);
		} else {
			fileDialog.setSelectionMode(JFileChooser.DIRECTORIES_ONLY);
		}
		List<Path> selectedPaths = fileDialog.show();
		if (selectedPaths.size() != 1) {
			return;
		}
		settings.setLastOpenFilePath(fileDialog.getCurrentDir());
		Path filePath = selectedPaths.get(0);
		LOG.info("Loading mappings from: {}", filePath.toAbsolutePath());

		MemoryMappingTree mappingTree = new MemoryMappingTree();
		try {
			MappingReader.read(filePath, mappingTree);
		} catch (IOException e) {
			throw new JadxRuntimeException("Failed to load mappings file", e);
		}
		if (mappingTree.getSrcNamespace() == null) {
			mappingTree.setSrcNamespace(MappingUtil.NS_SOURCE_FALLBACK);
		}
		if (mappingTree.getDstNamespaces() == null || mappingTree.getDstNamespaces().isEmpty()) {
			mappingTree.setDstNamespaces(Arrays.asList(MappingUtil.NS_TARGET_FALLBACK));
		} else if (mappingTree.getDstNamespaces().size() > 1) {
			JOptionPane.showMessageDialog(
					this,
					NLS.str("msg.mapping_namespace_count_error", mappingTree.getDstNamespaces().size()),
					NLS.str("msg.mapping_namespace_count_error_title"),
					JOptionPane.ERROR_MESSAGE);
			return;
		}
		closeMappings(true);
		project.setMappingsPath(filePath);
		reopen();
	}

	private void closeMappings(boolean resetMappingsMode) {
		if (projectOpen) {
			wrapper.getRootNode().setMappingTree(null);
		}
		if (resetMappingsMode) {
			wrapper.getSettings().setUserRenamesMappingsPath(null);
			wrapper.getSettings().setUserRenamesMappingsMode(UserRenamesMappingsMode.getDefault());
		}
	}

	private void closeMappingsAndRemoveFromProject() {
		closeMappings(true);
		project.setMappingsPath(null);
	}

	private void saveMappings() {
		Path savePath = project.getMappingsPath();
		if (currentMappingFormat == null) {
			try {
				currentMappingFormat = MappingReader.detectFormat(savePath);
			} catch (IOException e) {
				throw new JadxRuntimeException("Failed to save mappings", e);
			}
		}
		renamesChanged = false;
		backgroundExecutor.execute(NLS.str("progress.save_mappings"),
				() -> {
					new MappingExporter(wrapper.getDecompiler().getRoot())
							.exportMappings(savePath, project.getCodeData(), currentMappingFormat);
					project.setMappingsPath(savePath);
				},
				s -> update());
	}

<<<<<<< HEAD
	private void saveMappingsAs(MappingFormat mappingFormat) {
		FileDialog fileDialog = new FileDialog(this, FileDialog.OpenMode.CUSTOM_SAVE);
		fileDialog.setTitle(NLS.str("file.save_mappings_as"));
		if (mappingFormat.hasSingleFile()) {
			fileDialog.setSelectedFile(fileDialog.getCurrentDir().resolve("mappings." + mappingFormat.fileExt));
			fileDialog.setFileExtList(Collections.singletonList(mappingFormat.fileExt));
			fileDialog.setSelectionMode(JFileChooser.FILES_ONLY);
		} else {
			fileDialog.setSelectionMode(JFileChooser.DIRECTORIES_ONLY);
		}
		List<Path> selectedPaths = fileDialog.show();
		if (selectedPaths.size() != 1) {
			return;
		}
		settings.setLastSaveFilePath(fileDialog.getCurrentDir());
		Path savePath = selectedPaths.get(0);
		// Append file extension if missing
		if (mappingFormat.hasSingleFile() && !savePath.getFileName().toString().toLowerCase(Locale.ROOT).endsWith(mappingFormat.fileExt)) {
			savePath = savePath.resolveSibling(savePath.getFileName() + "." + mappingFormat.fileExt);
		}
		// If the target file already exists (and it's not an empty directory), show an overwrite
		// confirmation
		if (Files.exists(savePath)) {
			boolean emptyDir = false;
			try (Stream<Path> entries = Files.list(savePath)) {
				emptyDir = !entries.findFirst().isPresent();
			} catch (IOException ignored) {
			}
			if (!emptyDir) {
				int res = JOptionPane.showConfirmDialog(
						this,
						NLS.str("confirm.save_as_message", savePath.getFileName()),
						NLS.str("confirm.save_as_title"),
						JOptionPane.YES_NO_OPTION);
				if (res == JOptionPane.NO_OPTION) {
					return;
				}
			}
		}
		LOG.info("Saving mappings to: {}", savePath.toAbsolutePath());
		project.setMappingsPath(savePath);
		currentMappingFormat = mappingFormat;
		saveMappings();
=======
	public void addNewScript() {
		FileDialog fileDialog = new FileDialog(this, FileDialog.OpenMode.CUSTOM_SAVE);
		fileDialog.setTitle(NLS.str("file.save"));
		Path workingDir = project.getWorkingDir();
		Path baseDir = workingDir != null ? workingDir : settings.getLastSaveFilePath();
		fileDialog.setSelectedFile(baseDir.resolve("script.jadx.kts"));
		fileDialog.setFileExtList(Collections.singletonList("jadx.kts"));
		fileDialog.setSelectionMode(JFileChooser.FILES_ONLY);
		List<Path> paths = fileDialog.show();
		if (paths.size() != 1) {
			return;
		}
		Path scriptFile = paths.get(0);
		try {
			TemplateFile tmpl = TemplateFile.fromResources("/files/script.jadx.kts.tmpl");
			FileUtils.writeFile(scriptFile, tmpl.build());
		} catch (Exception e) {
			LOG.error("Failed to save new script file: {}", scriptFile, e);
		}
		List<Path> inputs = project.getFilePaths();
		inputs.add(scriptFile);
		project.setFilePaths(inputs);
		project.save();
		reopen();
	}

	public void removeInput(Path file) {
		List<Path> inputs = project.getFilePaths();
		inputs.remove(file);
		project.setFilePaths(inputs);
		project.save();
		reopen();
>>>>>>> e07bc7f6
	}

	public void open(Path path) {
		open(Collections.singletonList(path), EMPTY_RUNNABLE);
	}

	public void open(List<Path> paths) {
		open(paths, EMPTY_RUNNABLE);
	}

	private void open(List<Path> paths, Runnable onFinish) {
		saveAll();
		closeAll(false);
		if (paths.size() == 1 && openSingleFile(paths.get(0), onFinish)) {
			return;
		}
		// start new project
		project = new JadxProject(this);
		project.setFilePaths(paths);
		loadFiles(false, onFinish);
	}

	private boolean openSingleFile(Path singleFile, Runnable onFinish) {
		String fileExtension = CommonFileUtils.getFileExtension(singleFile.getFileName().toString());
		if (fileExtension != null && fileExtension.equalsIgnoreCase(JadxProject.PROJECT_EXTENSION)) {
			openProject(singleFile, onFinish);
			return true;
		}
		// check if project file already saved with default name
		Path projectPath = getProjectPathForFile(singleFile);
		if (Files.exists(projectPath)) {
			LOG.info("Loading project {}", projectPath);
			openProject(projectPath, onFinish);
			return true;
		}
		return false;
	}

	private static Path getProjectPathForFile(Path loadedFile) {
		String fileName = loadedFile.getFileName() + "." + JadxProject.PROJECT_EXTENSION;
		return loadedFile.resolveSibling(fileName);
	}

	public synchronized void reopen() {
		saveAll();
		closeAll(true);
		loadFiles(true, EMPTY_RUNNABLE);
	}

	private void openProject(Path path, Runnable onFinish) {
		JadxProject jadxProject = JadxProject.load(this, path);
		if (jadxProject == null) {
			JOptionPane.showMessageDialog(
					this,
					NLS.str("msg.project_error"),
					NLS.str("msg.project_error_title"),
					JOptionPane.INFORMATION_MESSAGE);
			jadxProject = new JadxProject(this);
		}
		settings.addRecentProject(path);
		project = jadxProject;
		loadFiles(false, onFinish);
	}

	private void loadFiles(boolean reopening, Runnable onFinish) {
		if (project.getFilePaths().isEmpty()) {
			return;
		}
		JadxSettings settings = wrapper.getSettings();
		if (settings.getUserRenamesMappingsMode() != UserRenamesMappingsMode.IGNORE) {
			// Use CLI specified mappings path if present
			if (settings.getUserRenamesMappingsPath() != null && settings.getUserRenamesMappingsPath().toFile().exists()) {
				project.setMappingsPath(settings.getUserRenamesMappingsPath());
			} else {
				if (settings.getUserRenamesMappingsPath() != null) {
					LOG.error("The specified mappings path doesn't exist, falling back to the project's previously loaded ones");
				}
				MappingFormat mappingFormat = null;
				try {
					mappingFormat = MappingReader.detectFormat(project.getMappingsPath());
				} catch (Exception ignored) {
				}
				// Use the project's last opened mappings, if present
				if (mappingFormat != null) {
					settings.setUserRenamesMappingsPath(project.getMappingsPath());
					currentMappingFormat = mappingFormat;
				} else {
					if (project.getMappingsPath() != null
							|| (project.getMappingsPath() == null && settings.getUserRenamesMappingsPath() != null)) {
						LOG.error("The project's last opened mappings path is corrupted, resetting");
					}
					// None of the mapping paths exist, so remove them from the settings
					settings.setUserRenamesMappingsPath(null);
					project.setMappingsPath(null);
				}
			}
		}
		AtomicReference<Exception> wrapperException = new AtomicReference<>();
		backgroundExecutor.execute(NLS.str("progress.load"),
				() -> {
					try {
						wrapper.open();
					} catch (Exception e) {
						wrapperException.set(e);
					}
				},
				status -> {
					if (wrapperException.get() != null) {
						closeAll(reopening);
						Exception e = wrapperException.get();
						if (e instanceof RuntimeException) {
							throw (RuntimeException) e;
						} else {
							throw new JadxRuntimeException("Project load error", e);
						}
					}
					if (status == TaskStatus.CANCEL_BY_MEMORY) {
						showHeapUsageBar();
						UiUtils.errorMessage(this, NLS.str("message.memoryLow"));
						return;
					}
					if (status != TaskStatus.COMPLETE) {
						LOG.warn("Loading task incomplete, status: {}", status);
						return;
					}
					checkLoadedStatus();
					onOpen();
					onFinish.run();
				});
	}

	private void saveAll() {
		saveOpenTabs();
		BreakpointManager.saveAndExit();
	}

	private void closeAll(boolean reopening) {
		cancelBackgroundJobs();
		clearTree();
		if (projectOpen) {
			closeMappings(!reopening);
		}
		resetCache();
		LogCollector.getInstance().reset();
		wrapper.close();
		tabbedPane.closeAllTabs();
		UiUtils.resetClipboardOwner();
		System.gc();
		projectOpen = false;
		renamesChanged = false;
		update();
	}

	private void checkLoadedStatus() {
		if (!wrapper.getClasses().isEmpty()) {
			return;
		}
		int errors = LogCollector.getInstance().getErrors();
		if (errors > 0) {
			int result = JOptionPane.showConfirmDialog(this,
					NLS.str("message.load_errors", errors),
					NLS.str("message.errorTitle"),
					JOptionPane.OK_CANCEL_OPTION,
					JOptionPane.ERROR_MESSAGE);
			if (result == JOptionPane.OK_OPTION) {
				LogViewerDialog.openWithLevel(this, Level.ERROR);
			}
		} else {
			UiUtils.showMessageBox(this, NLS.str("message.no_classes"));
		}
	}

	private void onOpen() {
		deobfToggleBtn.setSelected(settings.isDeobfuscationOn());
		initTree();
		projectOpen = true;
		update();
		updateLiveReload(project.isEnableLiveReload());
		BreakpointManager.init(project.getFilePaths().get(0).toAbsolutePath().getParent());
		backgroundExecutor.execute(NLS.str("progress.load"),
				this::restoreOpenTabs,
				status -> runInitialBackgroundJobs());
	}

	public void updateLiveReload(boolean state) {
		if (liveReloadWorker.isStarted() == state) {
			return;
		}
		project.setEnableLiveReload(state);
		liveReloadMenuItem.setEnabled(false);
		backgroundExecutor.execute(
				(state ? "Starting" : "Stopping") + " live reload",
				() -> liveReloadWorker.updateState(state),
				s -> {
					liveReloadMenuItem.setState(state);
					liveReloadMenuItem.setEnabled(true);
				});
	}

	private void addTreeCustomNodes() {
		treeRoot.replaceCustomNode(ApkSignature.getApkSignature(wrapper));
		treeRoot.replaceCustomNode(new SummaryNode(this));
	}

	private boolean ensureProjectIsSaved() {
		if (!project.isSaved() && !project.isInitial()) {
			if (wrapper.getRootNode().getMappingTree() != null
					&& wrapper.getSettings().getUserRenamesMappingsMode() == UserRenamesMappingsMode.READ_AND_AUTOSAVE_BEFORE_CLOSING) {
				saveMappings();
			}
			int res = JOptionPane.showConfirmDialog(
					this,
					NLS.str("confirm.not_saved_message"),
					NLS.str("confirm.not_saved_title"),
					JOptionPane.YES_NO_CANCEL_OPTION);
			if (res == JOptionPane.CANCEL_OPTION) {
				return false;
			}
			if (res == JOptionPane.YES_OPTION) {
				saveProject();
			}
		}
		return true;
	}

	public void updateProject(@NotNull JadxProject jadxProject) {
		this.project = jadxProject;
		update();
	}

	private void update() {
		newProjectAction.setEnabled(!project.isInitial());
		saveProjectAction.setEnabled(projectOpen && !project.isSaved());
		openMappingsMenu.setEnabled(projectOpen);
		saveMappingsAction.setEnabled(projectOpen && renamesChanged == true);
		saveMappingsAsMenu.setEnabled(projectOpen && (!project.getCodeData().getRenames().isEmpty()
				|| !project.getCodeData().getComments().isEmpty() || wrapper.getRootNode().getMappingTree() != null));
		closeMappingsAction.setEnabled(projectOpen && wrapper.getRootNode().getMappingTree() != null);

		Path projectPath = project.getProjectPath();
		String pathString;
		if (projectPath == null) {
			pathString = "";
		} else {
			pathString = " [" + projectPath.toAbsolutePath().getParent() + ']';
		}
		setTitle((project.isSaved() ? "" : '*')
				+ project.getName() + pathString + " - " + DEFAULT_TITLE);
	}

	public void renamesChanged() {
		UserRenamesMappingsMode mode = wrapper.getSettings().getUserRenamesMappingsMode();
		if (mode == UserRenamesMappingsMode.READ_AND_AUTOSAVE_EVERY_CHANGE) {
			saveMappings();
		} else {
			renamesChanged = true;
			update();
		}
	}

	protected void resetCache() {
		cacheObject.reset();
		cacheObject.setJRoot(treeRoot);
		cacheObject.setJadxSettings(settings);
	}

	synchronized void runInitialBackgroundJobs() {
		if (settings.isAutoStartJobs()) {
			new Timer().schedule(new TimerTask() {
				@Override
				public void run() {
					waitDecompileTask();
				}
			}, 1000);
		}
	}

	private static final Object DECOMPILER_TASK_SYNC = new Object();

	public void waitDecompileTask() {
		synchronized (DECOMPILER_TASK_SYNC) {
			try {
				DecompileTask decompileTask = new DecompileTask(wrapper);
				backgroundExecutor.executeAndWait(decompileTask);
				backgroundExecutor.execute(decompileTask.getTitle(), wrapper::unloadClasses).get();
				processDecompilationResults(decompileTask.getResult());
				System.gc();
			} catch (Exception e) {
				LOG.error("Decompile task execution failed", e);
			}
		}
	}

	private void processDecompilationResults(ProcessResult decompile) {
		int skippedCls = decompile.getSkipped();
		if (skippedCls == 0) {
			return;
		}
		TaskStatus status = decompile.getStatus();
		LOG.warn("Decompile and indexing of some classes skipped: {}, status: {}", skippedCls, status);
		switch (status) {
			case CANCEL_BY_USER: {
				String reason = NLS.str("message.userCancelTask");
				String message = NLS.str("message.indexIncomplete", reason, skippedCls);
				JOptionPane.showMessageDialog(this, message);
				break;
			}
			case CANCEL_BY_TIMEOUT: {
				String reason = NLS.str("message.taskTimeout", decompile.getTimeLimit());
				String message = NLS.str("message.indexIncomplete", reason, skippedCls);
				JOptionPane.showMessageDialog(this, message);
				break;
			}
			case CANCEL_BY_MEMORY: {
				showHeapUsageBar();
				JOptionPane.showMessageDialog(this, NLS.str("message.indexingClassesSkipped", skippedCls));
				break;
			}
		}
	}

	public void cancelBackgroundJobs() {
		backgroundExecutor.cancelAll();
	}

	private void saveAll(boolean export) {
		FileDialog fileDialog = new FileDialog(this, FileDialog.OpenMode.EXPORT);
		List<Path> saveDirs = fileDialog.show();
		if (saveDirs.isEmpty()) {
			return;
		}
		JadxArgs decompilerArgs = wrapper.getArgs();
		decompilerArgs.setExportAsGradleProject(export);
		if (export) {
			decompilerArgs.setSkipSources(false);
			decompilerArgs.setSkipResources(false);
		} else {
			decompilerArgs.setSkipSources(settings.isSkipSources());
			decompilerArgs.setSkipResources(settings.isSkipResources());
		}
		settings.setLastSaveFilePath(fileDialog.getCurrentDir());
		backgroundExecutor.execute(new ExportTask(this, wrapper, saveDirs.get(0).toFile()));
	}

	public void initTree() {
		treeRoot = new JRoot(wrapper);
		cacheObject.setJRoot(treeRoot);
		treeRoot.setFlatPackages(isFlattenPackage);
		treeModel.setRoot(treeRoot);
		addTreeCustomNodes();
		treeRoot.update();
		reloadTree();
		cacheObject.setJadxSettings(settings);
	}

	private void clearTree() {
		tabbedPane.reset();
		treeRoot = null;
		treeModel.setRoot(null);
		treeModel.reload();
	}

	public void reloadTree() {
		treeReloading = true;

		treeModel.reload();
		List<String[]> treeExpansions = project.getTreeExpansions();
		if (!treeExpansions.isEmpty()) {
			expand(treeRoot, treeExpansions);
		} else {
			tree.expandRow(1);
		}

		treeReloading = false;
	}

	private void expand(TreeNode node, List<String[]> treeExpansions) {
		TreeNode[] pathNodes = treeModel.getPathToRoot(node);
		if (pathNodes == null) {
			return;
		}
		TreePath path = new TreePath(pathNodes);
		for (String[] expansion : treeExpansions) {
			if (Arrays.equals(expansion, getPathExpansion(path))) {
				tree.expandPath(path);
				break;
			}
		}
		for (int i = node.getChildCount() - 1; i >= 0; i--) {
			expand(node.getChildAt(i), treeExpansions);
		}
	}

	private void toggleFlattenPackage() {
		setFlattenPackage(!isFlattenPackage);
	}

	private void setFlattenPackage(boolean value) {
		isFlattenPackage = value;
		settings.setFlattenPackage(isFlattenPackage);

		flatPkgButton.setSelected(isFlattenPackage);
		flatPkgMenuItem.setState(isFlattenPackage);

		Object root = treeModel.getRoot();
		if (root instanceof JRoot) {
			JRoot treeRoot = (JRoot) root;
			treeRoot.setFlatPackages(isFlattenPackage);
			reloadTree();
		}
	}

	private void toggleDeobfuscation() {
		boolean deobfOn = !settings.isDeobfuscationOn();
		settings.setDeobfuscationOn(deobfOn);
		settings.sync();

		deobfToggleBtn.setSelected(deobfOn);
		deobfMenuItem.setState(deobfOn);
		reopen();
	}

	private boolean nodeClickAction(@Nullable Object obj) {
		if (obj == null) {
			return false;
		}
		try {
			if (obj instanceof JResource) {
				JResource res = (JResource) obj;
				ResourceFile resFile = res.getResFile();
				if (resFile != null && JResource.isSupportedForView(resFile.getType())) {
					return tabbedPane.showNode(res);
				}
			} else if (obj instanceof JNode) {
				JNode node = (JNode) obj;
				if (node.getRootClass() != null) {
					tabbedPane.codeJump(node);
					return true;
				}
				return tabbedPane.showNode(node);
			}
		} catch (Exception e) {
			LOG.error("Content loading error", e);
		}
		return false;
	}

	private void treeRightClickAction(MouseEvent e) {
		JNode node = getJNodeUnderMouse(e);
		if (node == null) {
			return;
		}
		JPopupMenu menu = node.onTreePopupMenu(this);
		if (menu != null) {
			menu.show(e.getComponent(), e.getX(), e.getY());
		}
	}

	@Nullable
	private JNode getJNodeUnderMouse(MouseEvent mouseEvent) {
		TreePath path = tree.getClosestPathForLocation(mouseEvent.getX(), mouseEvent.getY());
		if (path == null) {
			return null;
		}
		// allow 'closest' path only at the right of the item row
		Rectangle pathBounds = tree.getPathBounds(path);
		if (pathBounds != null) {
			int y = mouseEvent.getY();
			if (y < pathBounds.y || y > (pathBounds.y + pathBounds.height)) {
				return null;
			}
			if (mouseEvent.getX() < pathBounds.x) {
				// exclude expand/collapse events
				return null;
			}
		}
		Object obj = path.getLastPathComponent();
		if (obj instanceof JNode) {
			tree.setSelectionPath(path);
			return (JNode) obj;
		}
		return null;
	}

	public void syncWithEditor() {
		ContentPanel selectedContentPanel = tabbedPane.getSelectedCodePanel();
		if (selectedContentPanel == null) {
			return;
		}
		JNode node = selectedContentPanel.getNode();
		if (node.getParent() == null && treeRoot != null) {
			// node not register in tree
			node = treeRoot.searchNode(node);
			if (node == null) {
				LOG.error("Class not found in tree");
				return;
			}
		}
		TreeNode[] pathNodes = treeModel.getPathToRoot(node);
		if (pathNodes == null) {
			return;
		}
		TreePath path = new TreePath(pathNodes);
		tree.setSelectionPath(path);
		tree.makeVisible(path);
		tree.scrollPathToVisible(path);
		tree.requestFocus();
	}

	private void initMenuAndToolbar() {
		ActionHandler openAction = new ActionHandler(this::openFileDialog);
		openAction.setNameAndDesc(NLS.str("file.open_action"));
		openAction.setIcon(Icons.OPEN);
		openAction.setKeyBinding(getKeyStroke(KeyEvent.VK_O, UiUtils.ctrlButton()));

		ActionHandler openProject = new ActionHandler(this::openProjectDialog);
		openProject.setNameAndDesc(NLS.str("file.open_project"));
		openProject.setIcon(Icons.OPEN_PROJECT);
		openProject.setKeyBinding(getKeyStroke(KeyEvent.VK_O, InputEvent.SHIFT_DOWN_MASK | UiUtils.ctrlButton()));

		Action addFilesAction = new AbstractAction(NLS.str("file.add_files_action"), ICON_ADD_FILES) {
			@Override
			public void actionPerformed(ActionEvent e) {
				addFiles();
			}
		};
		addFilesAction.putValue(Action.SHORT_DESCRIPTION, NLS.str("file.add_files_action"));

		newProjectAction = new AbstractAction(NLS.str("file.new_project"), Icons.NEW_PROJECT) {
			@Override
			public void actionPerformed(ActionEvent e) {
				newProject();
			}
		};
		newProjectAction.putValue(Action.SHORT_DESCRIPTION, NLS.str("file.new_project"));

		saveProjectAction = new AbstractAction(NLS.str("file.save_project")) {
			@Override
			public void actionPerformed(ActionEvent e) {
				saveProject();
			}
		};
		saveProjectAction.putValue(Action.SHORT_DESCRIPTION, NLS.str("file.save_project"));

		Action saveProjectAsAction = new AbstractAction(NLS.str("file.save_project_as")) {
			@Override
			public void actionPerformed(ActionEvent e) {
				saveProjectAs();
			}
		};
		saveProjectAsAction.putValue(Action.SHORT_DESCRIPTION, NLS.str("file.save_project_as"));

		ActionHandler reload = new ActionHandler(ev -> UiUtils.uiRun(this::reopen));
		reload.setNameAndDesc(NLS.str("file.reload"));
		reload.setIcon(ICON_RELOAD);
		reload.setKeyBinding(getKeyStroke(KeyEvent.VK_F5, 0));

		ActionHandler liveReload = new ActionHandler(ev -> updateLiveReload(!project.isEnableLiveReload()));
		liveReload.setName(NLS.str("file.live_reload"));
		liveReload.setShortDescription(NLS.str("file.live_reload_desc"));
		liveReload.setKeyBinding(getKeyStroke(KeyEvent.VK_F5, InputEvent.SHIFT_DOWN_MASK));

		liveReloadMenuItem = new JCheckBoxMenuItem(liveReload);
		liveReloadMenuItem.setState(project.isEnableLiveReload());

		Action openTiny2Mappings = new AbstractAction("Tiny v2 file") {
			@Override
			public void actionPerformed(ActionEvent e) {
				openMappings(MappingFormat.TINY_2);
			}
		};
		openTiny2Mappings.putValue(Action.SHORT_DESCRIPTION, "Tiny v2 file");

		Action openEnigmaMappings = new AbstractAction("Enigma file") {
			@Override
			public void actionPerformed(ActionEvent e) {
				openMappings(MappingFormat.ENIGMA);
			}
		};
		openEnigmaMappings.putValue(Action.SHORT_DESCRIPTION, "Enigma file");

		Action openEnigmaDirMappings = new AbstractAction("Enigma directory") {
			@Override
			public void actionPerformed(ActionEvent e) {
				openMappings(MappingFormat.ENIGMA_DIR);
			}
		};
		openEnigmaDirMappings.putValue(Action.SHORT_DESCRIPTION, "Enigma directory");

		openMappingsMenu = new JMenu(NLS.str("file.open_mappings"));
		openMappingsMenu.add(openTiny2Mappings);
		openMappingsMenu.add(openEnigmaMappings);
		openMappingsMenu.add(openEnigmaDirMappings);

		saveMappingsAction = new AbstractAction(NLS.str("file.save_mappings")) {
			@Override
			public void actionPerformed(ActionEvent e) {
				saveMappings();
			}
		};
		saveMappingsAction.putValue(Action.SHORT_DESCRIPTION, NLS.str("file.save_mappings"));

		Action saveMappingsAsTiny2 = new AbstractAction("Tiny v2 file") {
			@Override
			public void actionPerformed(ActionEvent e) {
				saveMappingsAs(MappingFormat.TINY_2);
			}
		};
		saveMappingsAsTiny2.putValue(Action.SHORT_DESCRIPTION, "Tiny v2 file");

		Action saveMappingsAsEnigma = new AbstractAction("Enigma file") {
			@Override
			public void actionPerformed(ActionEvent e) {
				saveMappingsAs(MappingFormat.ENIGMA);
			}
		};
		saveMappingsAsEnigma.putValue(Action.SHORT_DESCRIPTION, "Enigma file");

		Action saveMappingsAsEnigmaDir = new AbstractAction("Enigma directory") {
			@Override
			public void actionPerformed(ActionEvent e) {
				saveMappingsAs(MappingFormat.ENIGMA_DIR);
			}
		};
		saveMappingsAsEnigmaDir.putValue(Action.SHORT_DESCRIPTION, "Enigma directory");

		saveMappingsAsMenu = new JMenu(NLS.str("file.save_mappings_as"));
		saveMappingsAsMenu.add(saveMappingsAsTiny2);
		saveMappingsAsMenu.add(saveMappingsAsEnigma);
		saveMappingsAsMenu.add(saveMappingsAsEnigmaDir);

		closeMappingsAction = new AbstractAction(NLS.str("file.close_mappings")) {
			@Override
			public void actionPerformed(ActionEvent e) {
				closeMappingsAndRemoveFromProject();
				reopen();
			}
		};
		closeMappingsAction.putValue(Action.SHORT_DESCRIPTION, NLS.str("file.close_mappings"));

		Action saveAllAction = new AbstractAction(NLS.str("file.save_all"), ICON_SAVE_ALL) {
			@Override
			public void actionPerformed(ActionEvent e) {
				saveAll(false);
			}
		};
		saveAllAction.putValue(Action.SHORT_DESCRIPTION, NLS.str("file.save_all"));
		saveAllAction.putValue(Action.ACCELERATOR_KEY, getKeyStroke(KeyEvent.VK_E, UiUtils.ctrlButton()));

		Action exportAction = new AbstractAction(NLS.str("file.export_gradle"), ICON_EXPORT) {
			@Override
			public void actionPerformed(ActionEvent e) {
				saveAll(true);
			}
		};
		exportAction.putValue(Action.SHORT_DESCRIPTION, NLS.str("file.export_gradle"));
		exportAction.putValue(Action.ACCELERATOR_KEY, getKeyStroke(KeyEvent.VK_E, UiUtils.ctrlButton() | KeyEvent.SHIFT_DOWN_MASK));

		JMenu recentProjects = new JMenu(NLS.str("menu.recent_projects"));
		recentProjects.addMenuListener(new RecentProjectsMenuListener(recentProjects));

		Action prefsAction = new AbstractAction(NLS.str("menu.preferences"), ICON_PREF) {
			@Override
			public void actionPerformed(ActionEvent e) {
				new JadxSettingsWindow(MainWindow.this, settings).setVisible(true);
			}
		};
		prefsAction.putValue(Action.SHORT_DESCRIPTION, NLS.str("menu.preferences"));
		prefsAction.putValue(Action.ACCELERATOR_KEY, getKeyStroke(KeyEvent.VK_P,
				UiUtils.ctrlButton() | KeyEvent.SHIFT_DOWN_MASK));

		Action exitAction = new AbstractAction(NLS.str("file.exit"), ICON_EXIT) {
			@Override
			public void actionPerformed(ActionEvent e) {
				closeWindow();
			}
		};

		isFlattenPackage = settings.isFlattenPackage();
		flatPkgMenuItem = new JCheckBoxMenuItem(NLS.str("menu.flatten"), ICON_FLAT_PKG);
		flatPkgMenuItem.setState(isFlattenPackage);

		JCheckBoxMenuItem heapUsageBarMenuItem = new JCheckBoxMenuItem(NLS.str("menu.heapUsageBar"));
		heapUsageBarMenuItem.setState(settings.isShowHeapUsageBar());
		heapUsageBarMenuItem.addActionListener(event -> {
			settings.setShowHeapUsageBar(!settings.isShowHeapUsageBar());
			heapUsageBar.setVisible(settings.isShowHeapUsageBar());
		});

		JCheckBoxMenuItem alwaysSelectOpened = new JCheckBoxMenuItem(NLS.str("menu.alwaysSelectOpened"));
		alwaysSelectOpened.setState(settings.isAlwaysSelectOpened());
		alwaysSelectOpened.addActionListener(event -> {
			settings.setAlwaysSelectOpened(!settings.isAlwaysSelectOpened());
			if (settings.isAlwaysSelectOpened()) {
				this.syncWithEditor();
			}
		});

		Action syncAction = new AbstractAction(NLS.str("menu.sync"), ICON_SYNC) {
			@Override
			public void actionPerformed(ActionEvent e) {
				syncWithEditor();
			}
		};
		syncAction.putValue(Action.SHORT_DESCRIPTION, NLS.str("menu.sync"));
		syncAction.putValue(Action.ACCELERATOR_KEY, getKeyStroke(KeyEvent.VK_T, UiUtils.ctrlButton()));

		Action textSearchAction = new AbstractAction(NLS.str("menu.text_search"), ICON_SEARCH) {
			@Override
			public void actionPerformed(ActionEvent e) {
				ContentPanel panel = tabbedPane.getSelectedCodePanel();
				if (panel instanceof AbstractCodeContentPanel) {
					AbstractCodeArea codeArea = ((AbstractCodeContentPanel) panel).getCodeArea();
					String preferText = codeArea.getSelectedText();
					if (StringUtils.isEmpty(preferText)) {
						preferText = codeArea.getWordUnderCaret();
					}
					if (!StringUtils.isEmpty(preferText)) {
						SearchDialog.searchText(MainWindow.this, preferText);
						return;
					}
				}
				SearchDialog.search(MainWindow.this, SearchDialog.SearchPreset.TEXT);
			}
		};
		textSearchAction.putValue(Action.SHORT_DESCRIPTION, NLS.str("menu.text_search"));
		textSearchAction.putValue(Action.ACCELERATOR_KEY,
				getKeyStroke(KeyEvent.VK_F, UiUtils.ctrlButton() | KeyEvent.SHIFT_DOWN_MASK));

		Action clsSearchAction = new AbstractAction(NLS.str("menu.class_search"), ICON_FIND) {
			@Override
			public void actionPerformed(ActionEvent e) {
				SearchDialog.search(MainWindow.this, SearchDialog.SearchPreset.CLASS);
			}
		};
		clsSearchAction.putValue(Action.SHORT_DESCRIPTION, NLS.str("menu.class_search"));
		clsSearchAction.putValue(Action.ACCELERATOR_KEY, getKeyStroke(KeyEvent.VK_N, UiUtils.ctrlButton()));

		Action commentSearchAction = new AbstractAction(NLS.str("menu.comment_search"), ICON_COMMENT_SEARCH) {
			@Override
			public void actionPerformed(ActionEvent e) {
				SearchDialog.search(MainWindow.this, SearchDialog.SearchPreset.COMMENT);
			}
		};
		commentSearchAction.putValue(Action.SHORT_DESCRIPTION, NLS.str("menu.comment_search"));
		commentSearchAction.putValue(Action.ACCELERATOR_KEY, getKeyStroke(KeyEvent.VK_SEMICOLON,
				UiUtils.ctrlButton() | KeyEvent.SHIFT_DOWN_MASK));

		Action deobfAction = new AbstractAction(NLS.str("menu.deobfuscation"), ICON_DEOBF) {
			@Override
			public void actionPerformed(ActionEvent e) {
				toggleDeobfuscation();
			}
		};
		deobfAction.putValue(Action.SHORT_DESCRIPTION, NLS.str("preferences.deobfuscation"));
		deobfAction.putValue(Action.ACCELERATOR_KEY,
				getKeyStroke(KeyEvent.VK_D, UiUtils.ctrlButton() | KeyEvent.ALT_DOWN_MASK));

		deobfToggleBtn = new JToggleButton(deobfAction);
		deobfToggleBtn.setSelected(settings.isDeobfuscationOn());
		deobfToggleBtn.setText("");

		deobfMenuItem = new JCheckBoxMenuItem(deobfAction);
		deobfMenuItem.setState(settings.isDeobfuscationOn());

		Action logAction = new AbstractAction(NLS.str("menu.log"), ICON_LOG) {
			@Override
			public void actionPerformed(ActionEvent e) {
				LogViewerDialog.open(MainWindow.this);
			}
		};
		logAction.putValue(Action.SHORT_DESCRIPTION, NLS.str("menu.log"));
		logAction.putValue(Action.ACCELERATOR_KEY, getKeyStroke(KeyEvent.VK_L,
				UiUtils.ctrlButton() | KeyEvent.SHIFT_DOWN_MASK));

		Action aboutAction = new AbstractAction(NLS.str("menu.about"), ICON_INFO) {
			@Override
			public void actionPerformed(ActionEvent e) {
				new AboutDialog().setVisible(true);
			}
		};

		Action backAction = new AbstractAction(NLS.str("nav.back"), ICON_BACK) {
			@Override
			public void actionPerformed(ActionEvent e) {
				tabbedPane.navBack();
			}
		};
		backAction.putValue(Action.SHORT_DESCRIPTION, NLS.str("nav.back"));
		backAction.putValue(Action.ACCELERATOR_KEY, getKeyStroke(KeyEvent.VK_ESCAPE, 0));

		Action forwardAction = new AbstractAction(NLS.str("nav.forward"), ICON_FORWARD) {
			@Override
			public void actionPerformed(ActionEvent e) {
				tabbedPane.navForward();
			}
		};
		forwardAction.putValue(Action.SHORT_DESCRIPTION, NLS.str("nav.forward"));
		forwardAction.putValue(Action.ACCELERATOR_KEY, getKeyStroke(KeyEvent.VK_RIGHT, KeyEvent.ALT_DOWN_MASK, SystemInfo.IS_MAC));

		Action quarkAction = new AbstractAction("Quark Engine", ICON_QUARK) {
			@Override
			public void actionPerformed(ActionEvent e) {
				new QuarkDialog(MainWindow.this).setVisible(true);
			}
		};
		quarkAction.putValue(Action.SHORT_DESCRIPTION, "Quark Engine");

		Action openDeviceAction = new AbstractAction(NLS.str("debugger.process_selector"), ICON_DEBUGGER) {
			@Override
			public void actionPerformed(ActionEvent e) {
				ADBDialog dialog = new ADBDialog(MainWindow.this);
				dialog.setVisible(true);
			}
		};
		openDeviceAction.putValue(Action.SHORT_DESCRIPTION, NLS.str("debugger.process_selector"));

		JMenu file = new JMenu(NLS.str("menu.file"));
		file.setMnemonic(KeyEvent.VK_F);
		file.add(openAction);
		file.add(openProject);
		file.add(addFilesAction);
		file.addSeparator();
		file.add(newProjectAction);
		file.add(saveProjectAction);
		file.add(saveProjectAsAction);
		file.addSeparator();
		file.add(reload);
		file.add(liveReloadMenuItem);
		file.addSeparator();
		file.add(openMappingsMenu);
		file.add(saveMappingsAction);
		file.add(saveMappingsAsMenu);
		file.add(closeMappingsAction);
		file.addSeparator();
		file.add(saveAllAction);
		file.add(exportAction);
		file.addSeparator();
		file.add(recentProjects);
		file.addSeparator();
		file.add(prefsAction);
		file.addSeparator();
		file.add(exitAction);

		JMenu view = new JMenu(NLS.str("menu.view"));
		view.setMnemonic(KeyEvent.VK_V);
		view.add(flatPkgMenuItem);
		view.add(syncAction);
		view.add(heapUsageBarMenuItem);
		view.add(alwaysSelectOpened);

		JMenu nav = new JMenu(NLS.str("menu.navigation"));
		nav.setMnemonic(KeyEvent.VK_N);
		nav.add(textSearchAction);
		nav.add(clsSearchAction);
		nav.add(commentSearchAction);
		nav.addSeparator();
		nav.add(backAction);
		nav.add(forwardAction);

		pluginsMenu = new JMenu(NLS.str("menu.plugins"));
		pluginsMenu.setMnemonic(KeyEvent.VK_P);
		pluginsMenu.setVisible(false);

		JMenu tools = new JMenu(NLS.str("menu.tools"));
		tools.setMnemonic(KeyEvent.VK_T);
		tools.add(deobfMenuItem);
		tools.add(quarkAction);
		tools.add(openDeviceAction);

		JMenu help = new JMenu(NLS.str("menu.help"));
		help.setMnemonic(KeyEvent.VK_H);
		help.add(logAction);
		if (Jadx.isDevVersion()) {
			help.add(new AbstractAction("Show sample error report") {
				@Override
				public void actionPerformed(ActionEvent e) {
					ExceptionDialog.throwTestException();
				}
			});
		}
		help.add(aboutAction);

		JMenuBar menuBar = new JMenuBar();
		menuBar.add(file);
		menuBar.add(view);
		menuBar.add(nav);
		menuBar.add(tools);
		menuBar.add(pluginsMenu);
		menuBar.add(help);
		setJMenuBar(menuBar);

		flatPkgButton = new JToggleButton(ICON_FLAT_PKG);
		flatPkgButton.setSelected(isFlattenPackage);
		ActionListener flatPkgAction = e -> toggleFlattenPackage();
		flatPkgMenuItem.addActionListener(flatPkgAction);
		flatPkgButton.addActionListener(flatPkgAction);
		flatPkgButton.setToolTipText(NLS.str("menu.flatten"));

		updateLink = new Link("", JadxUpdate.JADX_RELEASES_URL);
		updateLink.setVisible(false);

		JToolBar toolbar = new JToolBar();
		toolbar.setFloatable(false);
		toolbar.add(openAction);
		toolbar.add(addFilesAction);
		toolbar.addSeparator();
		toolbar.add(reload);
		toolbar.addSeparator();
		toolbar.add(saveAllAction);
		toolbar.add(exportAction);
		toolbar.addSeparator();
		toolbar.add(syncAction);
		toolbar.add(flatPkgButton);
		toolbar.addSeparator();
		toolbar.add(textSearchAction);
		toolbar.add(clsSearchAction);
		toolbar.add(commentSearchAction);
		toolbar.addSeparator();
		toolbar.add(backAction);
		toolbar.add(forwardAction);
		toolbar.addSeparator();
		toolbar.add(deobfToggleBtn);
		toolbar.add(quarkAction);
		toolbar.add(openDeviceAction);
		toolbar.addSeparator();
		toolbar.add(logAction);
		toolbar.addSeparator();
		toolbar.add(prefsAction);
		toolbar.addSeparator();
		toolbar.add(Box.createHorizontalGlue());
		toolbar.add(updateLink);

		mainPanel.add(toolbar, BorderLayout.NORTH);
	}

	private void initUI() {
		setMinimumSize(new Dimension(200, 150));
		mainPanel = new JPanel(new BorderLayout());
		splitPane = new JSplitPane();
		splitPane.setResizeWeight(SPLIT_PANE_RESIZE_WEIGHT);
		mainPanel.add(splitPane);

		DefaultMutableTreeNode treeRootNode = new DefaultMutableTreeNode(NLS.str("msg.open_file"));
		treeModel = new DefaultTreeModel(treeRootNode);
		tree = new JTree(treeModel);
		ToolTipManager.sharedInstance().registerComponent(tree);
		tree.getSelectionModel().setSelectionMode(TreeSelectionModel.SINGLE_TREE_SELECTION);
		tree.setFocusable(false);
		tree.addFocusListener(new FocusAdapter() {
			@Override
			public void focusLost(FocusEvent e) {
				tree.setFocusable(false);
			}
		});
		tree.addMouseListener(new MouseAdapter() {
			@Override
			public void mousePressed(MouseEvent e) {
				if (SwingUtilities.isLeftMouseButton(e)) {
					if (!nodeClickAction(getJNodeUnderMouse(e))) {
						// click ignored -> switch to focusable mode
						tree.setFocusable(true);
						tree.requestFocus();
					}
				} else if (SwingUtilities.isRightMouseButton(e)) {
					treeRightClickAction(e);
				}
			}
		});
		tree.addKeyListener(new KeyAdapter() {
			@Override
			public void keyPressed(KeyEvent e) {
				if (e.getKeyCode() == KeyEvent.VK_ENTER) {
					nodeClickAction(tree.getLastSelectedPathComponent());
				}
			}
		});
		tree.setCellRenderer(new DefaultTreeCellRenderer() {
			@Override
			public Component getTreeCellRendererComponent(JTree tree,
					Object value, boolean selected, boolean expanded,
					boolean isLeaf, int row, boolean focused) {
				Component c = super.getTreeCellRendererComponent(tree, value, selected, expanded, isLeaf, row, focused);
				if (value instanceof JNode) {
					JNode jNode = (JNode) value;
					setText(jNode.makeStringHtml());
					setIcon(jNode.getIcon());
					setToolTipText(jNode.getTooltip());
				} else {
					setToolTipText(null);
				}
				if (value instanceof JPackage) {
					setEnabled(((JPackage) value).isEnabled());
				}
				return c;
			}
		});
		tree.addTreeWillExpandListener(new TreeWillExpandListener() {
			@Override
			public void treeWillExpand(TreeExpansionEvent event) {
				TreePath path = event.getPath();
				Object node = path.getLastPathComponent();
				if (node instanceof JLoadableNode) {
					((JLoadableNode) node).loadNode();
				}
				if (!treeReloading) {
					project.addTreeExpansion(getPathExpansion(event.getPath()));
					update();
				}
			}

			@Override
			public void treeWillCollapse(TreeExpansionEvent event) {
				if (!treeReloading) {
					project.removeTreeExpansion(getPathExpansion(event.getPath()));
					update();
				}
			}
		});

		progressPane = new ProgressPanel(this, true);
		IssuesPanel issuesPanel = new IssuesPanel(this);

		JPanel leftPane = new JPanel(new BorderLayout());
		JScrollPane treeScrollPane = new JScrollPane(tree);
		treeScrollPane.setMinimumSize(new Dimension(100, 150));

		JPanel bottomPane = new JPanel(new BorderLayout());
		bottomPane.add(issuesPanel, BorderLayout.PAGE_START);
		bottomPane.add(progressPane, BorderLayout.PAGE_END);

		leftPane.add(treeScrollPane, BorderLayout.CENTER);
		leftPane.add(bottomPane, BorderLayout.PAGE_END);
		splitPane.setLeftComponent(leftPane);

		tabbedPane = new TabbedPane(this);
		tabbedPane.setMinimumSize(new Dimension(150, 150));
		splitPane.setRightComponent(tabbedPane);

		new DropTarget(this, DnDConstants.ACTION_COPY, new MainDropTarget(this));

		heapUsageBar = new HeapUsageBar();
		mainPanel.add(heapUsageBar, BorderLayout.SOUTH);

		verticalSplitter = new JSplitPane(JSplitPane.VERTICAL_SPLIT);
		verticalSplitter.setTopComponent(splitPane);
		verticalSplitter.setResizeWeight(SPLIT_PANE_RESIZE_WEIGHT);

		mainPanel.add(verticalSplitter, BorderLayout.CENTER);
		setContentPane(mainPanel);
		setTitle(DEFAULT_TITLE);
	}

	private void registerMouseNavigationButtons() {
		Toolkit toolkit = Toolkit.getDefaultToolkit();
		toolkit.addAWTEventListener(event -> {
			if (event instanceof MouseEvent) {
				MouseEvent mouseEvent = (MouseEvent) event;
				if (mouseEvent.getID() == MouseEvent.MOUSE_PRESSED) {
					int rawButton = mouseEvent.getButton();
					if (rawButton <= 3) {
						return;
					}
					int button = remapMouseButton(rawButton);
					switch (button) {
						case 4:
							tabbedPane.navBack();
							break;
						case 5:
							tabbedPane.navForward();
							break;
					}
				}
			}
		}, AWTEvent.MOUSE_EVENT_MASK);
	}

	private static int remapMouseButton(int rawButton) {
		if (SystemInfo.IS_LINUX) {
			if (rawButton == 6) {
				return 4;
			}
			if (rawButton == 7) {
				return 5;
			}
		}
		return rawButton;
	}

	private static String[] getPathExpansion(TreePath path) {
		List<String> pathList = new ArrayList<>();
		while (path != null) {
			Object node = path.getLastPathComponent();
			String name;
			if (node instanceof JClass) {
				name = ((JClass) node).getCls().getClassNode().getClassInfo().getFullName();
			} else {
				name = node.toString();
			}
			pathList.add(name);
			path = path.getParentPath();
		}
		return pathList.toArray(new String[0]);
	}

	public static void getExpandedPaths(JTree tree, TreePath path, List<TreePath> list) {
		if (tree.isExpanded(path)) {
			list.add(path);

			TreeNode node = (TreeNode) path.getLastPathComponent();
			for (int i = node.getChildCount() - 1; i >= 0; i--) {
				TreeNode n = node.getChildAt(i);
				TreePath child = path.pathByAddingChild(n);
				getExpandedPaths(tree, child, list);
			}
		}
	}

	public void setLocationAndPosition() {
		if (settings.loadWindowPos(this)) {
			return;
		}
		GraphicsDevice gd = GraphicsEnvironment.getLocalGraphicsEnvironment().getDefaultScreenDevice();
		DisplayMode mode = gd.getDisplayMode();
		int w = mode.getWidth();
		int h = mode.getHeight();
		setBounds((int) (w * BORDER_RATIO), (int) (h * BORDER_RATIO),
				(int) (w * WINDOW_RATIO), (int) (h * WINDOW_RATIO));
		setLocationRelativeTo(null);
	}

	private void setEditorTheme(String editorThemePath) {
		try {
			URL themeUrl = getClass().getResource(editorThemePath);
			if (themeUrl != null) {
				try (InputStream is = themeUrl.openStream()) {
					editorTheme = Theme.load(is);
					return;
				}
			}
			Path themePath = Paths.get(editorThemePath);
			if (Files.isRegularFile(themePath)) {
				try (InputStream is = Files.newInputStream(themePath)) {
					editorTheme = Theme.load(is);
					return;
				}
			}
		} catch (Exception e) {
			LOG.error("Failed to load editor theme: {}", editorThemePath, e);
		}
		LOG.warn("Falling back to default editor theme: {}", editorThemePath);
		editorThemePath = EditorTheme.getDefaultTheme().getPath();
		try (InputStream is = getClass().getResourceAsStream(editorThemePath)) {
			editorTheme = Theme.load(is);
			return;
		} catch (Exception e) {
			LOG.error("Failed to load default editor theme: {}", editorThemePath, e);
			editorTheme = new Theme(new RSyntaxTextArea());
		}
	}

	public Theme getEditorTheme() {
		return editorTheme;
	}

	public void loadSettings() {
		LafManager.updateLaf(settings);

		Font font = settings.getFont();
		Font largerFont = font.deriveFont(font.getSize() + 2.f);

		setFont(largerFont);
		setEditorTheme(settings.getEditorThemePath());
		tree.setFont(largerFont);
		tree.setRowHeight(-1);

		tabbedPane.loadSettings();
	}

	private void closeWindow() {
		saveAll();
		if (!ensureProjectIsSaved()) {
			return;
		}
		settings.setTreeWidth(splitPane.getDividerLocation());
		settings.saveWindowPos(this);
		settings.setMainWindowExtendedState(getExtendedState());
		if (debuggerPanel != null) {
			saveSplittersInfo();
		}
		heapUsageBar.reset();
		closeAll(false);

		FileUtils.deleteTempRootDir();
		dispose();
		System.exit(0);
	}

	private void saveOpenTabs() {
		project.saveOpenTabs(tabbedPane.getEditorViewStates(), tabbedPane.getSelectedIndex());
	}

	private void restoreOpenTabs() {
		List<EditorViewState> openTabs = project.getOpenTabs(this);
		if (openTabs.isEmpty()) {
			return;
		}
		for (EditorViewState viewState : openTabs) {
			tabbedPane.restoreEditorViewState(viewState);
		}
		try {
			tabbedPane.setSelectedIndex(project.getActiveTab());
		} catch (Exception e) {
			LOG.warn("Failed to restore active tab", e);
		}
	}

	private void saveSplittersInfo() {
		settings.setMainWindowVerticalSplitterLoc(verticalSplitter.getDividerLocation());
		settings.setDebuggerStackFrameSplitterLoc(debuggerPanel.getLeftSplitterLocation());
		settings.setDebuggerVarTreeSplitterLoc(debuggerPanel.getRightSplitterLocation());
	}

	public JadxWrapper getWrapper() {
		return wrapper;
	}

	public JadxProject getProject() {
		return project;
	}

	public TabbedPane getTabbedPane() {
		return tabbedPane;
	}

	public JadxSettings getSettings() {
		return settings;
	}

	public CacheObject getCacheObject() {
		return cacheObject;
	}

	public BackgroundExecutor getBackgroundExecutor() {
		return backgroundExecutor;
	}

	public JRoot getTreeRoot() {
		return treeRoot;
	}

	public JDebuggerPanel getDebuggerPanel() {
		initDebuggerPanel();
		return debuggerPanel;
	}

	public void showDebuggerPanel() {
		initDebuggerPanel();
	}

	public void destroyDebuggerPanel() {
		saveSplittersInfo();
		debuggerPanel.setVisible(false);
		debuggerPanel = null;
	}

	public void showHeapUsageBar() {
		settings.setShowHeapUsageBar(true);
		heapUsageBar.setVisible(true);
	}

	private void initDebuggerPanel() {
		if (debuggerPanel == null) {
			debuggerPanel = new JDebuggerPanel(this);
			debuggerPanel.loadSettings();
			verticalSplitter.setBottomComponent(debuggerPanel);
			int loc = settings.getMainWindowVerticalSplitterLoc();
			if (loc == 0) {
				loc = 300;
			}
			verticalSplitter.setDividerLocation(loc);
		}
	}

	private class RecentProjectsMenuListener implements MenuListener {
		private final JMenu menu;

		public RecentProjectsMenuListener(JMenu menu) {
			this.menu = menu;
		}

		@Override
		public void menuSelected(MenuEvent menuEvent) {
			Set<Path> current = new HashSet<>(project.getFilePaths());
			List<JMenuItem> items = settings.getRecentProjects()
					.stream()
					.filter(path -> !current.contains(path))
					.map(path -> {
						JMenuItem menuItem = new JMenuItem(path.toAbsolutePath().toString());
						menuItem.addActionListener(e -> open(Collections.singletonList(path)));
						return menuItem;
					}).collect(Collectors.toList());

			menu.removeAll();
			if (items.isEmpty()) {
				menu.add(new JMenuItem(NLS.str("menu.no_recent_projects")));
			} else {
				items.forEach(menu::add);
			}
		}

		@Override
		public void menuDeselected(MenuEvent e) {
		}

		@Override
		public void menuCanceled(MenuEvent e) {
		}
	}

	public JMenu getPluginsMenu() {
		return pluginsMenu;
	}
}<|MERGE_RESOLUTION|>--- conflicted
+++ resolved
@@ -458,7 +458,6 @@
 				s -> update());
 	}
 
-<<<<<<< HEAD
 	private void saveMappingsAs(MappingFormat mappingFormat) {
 		FileDialog fileDialog = new FileDialog(this, FileDialog.OpenMode.CUSTOM_SAVE);
 		fileDialog.setTitle(NLS.str("file.save_mappings_as"));
@@ -502,7 +501,8 @@
 		project.setMappingsPath(savePath);
 		currentMappingFormat = mappingFormat;
 		saveMappings();
-=======
+	}
+
 	public void addNewScript() {
 		FileDialog fileDialog = new FileDialog(this, FileDialog.OpenMode.CUSTOM_SAVE);
 		fileDialog.setTitle(NLS.str("file.save"));
@@ -535,7 +535,6 @@
 		project.setFilePaths(inputs);
 		project.save();
 		reopen();
->>>>>>> e07bc7f6
 	}
 
 	public void open(Path path) {
