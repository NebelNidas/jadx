package jadx.gui.ui.dialog;

import java.awt.Component;
import java.awt.HeadlessException;
import java.awt.event.WindowAdapter;
import java.awt.event.WindowEvent;
import java.io.File;
import java.nio.file.Path;
import java.util.ArrayList;
import java.util.Arrays;
import java.util.Collections;
import java.util.List;

import javax.swing.JDialog;
import javax.swing.JFileChooser;
import javax.swing.JOptionPane;
import javax.swing.filechooser.FileNameExtensionFilter;

import org.jetbrains.annotations.Nullable;

<<<<<<< HEAD
import net.fabricmc.mappingio.format.MappingFormat;

=======
import jadx.api.plugins.utils.CommonFileUtils;
>>>>>>> 87e0e5bf
import jadx.core.utils.Utils;
import jadx.core.utils.files.FileUtils;
import jadx.gui.settings.JadxProject;
import jadx.gui.ui.MainWindow;
import jadx.gui.utils.NLS;

public class FileDialog {
	public enum ProjectOpenMode {
		OPEN, ADD, SAVE_PROJECT, EXPORT;
	}

<<<<<<< HEAD
	public enum MappingOpenMode {
		OPEN_MAPPINGS, SAVE_MAPPINGS;
=======
	public enum OpenMode {
		OPEN,
		ADD,
		SAVE_PROJECT,
		EXPORT,
		CUSTOM_SAVE,
		CUSTOM_OPEN
>>>>>>> 87e0e5bf
	}

	private final MainWindow mainWindow;

	private MappingFormat mappingFormat;
	private boolean isOpen;
	private String title;
	private List<String> fileExtList;
	private int selectionMode = JFileChooser.FILES_AND_DIRECTORIES;
	private @Nullable Path currentDir;
	private @Nullable Path selectedFile;

	public FileDialog(MainWindow mainWindow, ProjectOpenMode mode) {
		this.mainWindow = mainWindow;
		initForMode(mode);
	}

<<<<<<< HEAD
	public FileDialog(MainWindow mainWindow, MappingOpenMode mappingAction, MappingFormat mappingFormat) {
		this.mainWindow = mainWindow;
		this.mappingFormat = mappingFormat;
		initForMode(mappingAction);
=======
	public void setTitle(String title) {
		this.title = title;
	}

	public void setFileExtList(List<String> fileExtList) {
		this.fileExtList = fileExtList;
	}

	public void setSelectionMode(int selectionMode) {
		this.selectionMode = selectionMode;
	}

	public void setSelectedFile(Path path) {
		this.selectedFile = path;
	}

	public void setCurrentDir(Path currentDir) {
		this.currentDir = currentDir;
>>>>>>> 87e0e5bf
	}

	public List<Path> show() {
		FileChooser fileChooser = buildFileChooser();
		int ret = isOpen ? fileChooser.showOpenDialog(mainWindow) : fileChooser.showSaveDialog(mainWindow);
		if (ret != JFileChooser.APPROVE_OPTION) {
			return Collections.emptyList();
		}
		currentDir = fileChooser.getCurrentDirectory().toPath();
		File[] selectedFiles = fileChooser.getSelectedFiles();
		if (selectedFiles.length != 0) {
			return FileUtils.toPaths(selectedFiles);
		}
		File chosenFile = fileChooser.getSelectedFile();
		if (chosenFile != null) {
			return Collections.singletonList(chosenFile.toPath());
		}
		return Collections.emptyList();
	}

	public Path getCurrentDir() {
		return currentDir;
	}

<<<<<<< HEAD
	public void setSelectedFile(Path path) {
		this.selectedFile = path;
	}

	private void initForMode(ProjectOpenMode mode) {
=======
	private void initForMode(OpenMode mode) {
>>>>>>> 87e0e5bf
		switch (mode) {
			case OPEN:
			case ADD:
				fileExtList = new ArrayList<>(Arrays.asList("apk", "dex", "jar", "class", "smali", "zip", "aar", "arsc"));
				if (mode == ProjectOpenMode.OPEN) {
					fileExtList.addAll(Arrays.asList(JadxProject.PROJECT_EXTENSION, "aab"));
					title = NLS.str("file.open_title");
				} else {
					title = NLS.str("file.add_files_action");
				}
				selectionMode = JFileChooser.FILES_AND_DIRECTORIES;
				currentDir = mainWindow.getSettings().getLastOpenFilePath();
				isOpen = true;
				break;

			case SAVE_PROJECT:
				title = NLS.str("file.save_project");
				fileExtList = Collections.singletonList(JadxProject.PROJECT_EXTENSION);
				selectionMode = JFileChooser.FILES_ONLY;
				currentDir = mainWindow.getSettings().getLastSaveFilePath();
				isOpen = false;
				break;

			case EXPORT:
				title = NLS.str("file.save_all_msg");
				fileExtList = Collections.emptyList();
				selectionMode = JFileChooser.DIRECTORIES_ONLY;
				currentDir = mainWindow.getSettings().getLastSaveFilePath();
				isOpen = false;
				break;

			case CUSTOM_SAVE:
				isOpen = false;
				break;

			case CUSTOM_OPEN:
				isOpen = true;
				break;
		}
	}

	private void initForMode(MappingOpenMode mode) {
		switch (mode) {
			case OPEN_MAPPINGS:
				title = NLS.str("file.open_mappings");
				currentDir = mainWindow.getSettings().getLastOpenFilePath();
				isOpen = true;
				break;
			case SAVE_MAPPINGS:
				title = NLS.str("file.save_mappings_as");
				currentDir = mainWindow.getSettings().getLastSaveFilePath();
				isOpen = false;
				break;
		}
		currentDir = mainWindow.getSettings().getLastOpenFilePath();
		if (mappingFormat.hasSingleFile()) {
			fileExtList = Arrays.asList(mappingFormat.fileExt);
			selectionMode = JFileChooser.FILES_ONLY;
		} else {
			fileExtList = Collections.emptyList();
			selectionMode = JFileChooser.DIRECTORIES_ONLY;
		}
	}

	private FileChooser buildFileChooser() {
		FileChooser fileChooser = new FileChooser(currentDir);
		fileChooser.setToolTipText(title);
		fileChooser.setFileSelectionMode(selectionMode);
		fileChooser.setMultiSelectionEnabled(isOpen);
		fileChooser.setAcceptAllFileFilterUsed(true);
		if (Utils.notEmpty(fileExtList)) {
			String description = NLS.str("file_dialog.supported_files") + ": (" + Utils.listToString(fileExtList) + ')';
			fileChooser.setFileFilter(new FileNameExtensionFilter(description, fileExtList.toArray(new String[0])));
		}
		if (selectedFile != null) {
			fileChooser.setSelectedFile(selectedFile.toFile());
		}
		return fileChooser;
	}

	private class FileChooser extends JFileChooser {

		public FileChooser(@Nullable Path currentDirectory) {
			super(currentDirectory == null ? CommonFileUtils.CWD : currentDirectory.toFile());
		}

		@Override
		protected JDialog createDialog(Component parent) throws HeadlessException {
			JDialog dialog = super.createDialog(parent);
			dialog.setTitle(title);
			dialog.setLocationRelativeTo(null);
			mainWindow.getSettings().loadWindowPos(dialog);
			dialog.addWindowListener(new WindowAdapter() {
				@Override
				public void windowClosed(WindowEvent e) {
					mainWindow.getSettings().saveWindowPos(dialog);
					super.windowClosed(e);
				}
			});
			return dialog;
		}

		@Override
		public void approveSelection() {
			if (selectionMode == FILES_AND_DIRECTORIES) {
				File currentFile = getSelectedFile();
				if (currentFile.isDirectory()) {
					int option = JOptionPane.showConfirmDialog(
							mainWindow,
							NLS.str("file_dialog.load_dir_confirm") + "\n " + currentFile,
							NLS.str("file_dialog.load_dir_title"),
							JOptionPane.YES_NO_OPTION);
					if (option != JOptionPane.YES_OPTION) {
						this.setCurrentDirectory(currentFile);
						this.updateUI();
						return;
					}
				}
			}
			super.approveSelection();
		}
	}
}<|MERGE_RESOLUTION|>--- conflicted
+++ resolved
@@ -18,12 +18,7 @@
 
 import org.jetbrains.annotations.Nullable;
 
-<<<<<<< HEAD
-import net.fabricmc.mappingio.format.MappingFormat;
-
-=======
 import jadx.api.plugins.utils.CommonFileUtils;
->>>>>>> 87e0e5bf
 import jadx.core.utils.Utils;
 import jadx.core.utils.files.FileUtils;
 import jadx.gui.settings.JadxProject;
@@ -31,14 +26,7 @@
 import jadx.gui.utils.NLS;
 
 public class FileDialog {
-	public enum ProjectOpenMode {
-		OPEN, ADD, SAVE_PROJECT, EXPORT;
-	}
 
-<<<<<<< HEAD
-	public enum MappingOpenMode {
-		OPEN_MAPPINGS, SAVE_MAPPINGS;
-=======
 	public enum OpenMode {
 		OPEN,
 		ADD,
@@ -46,12 +34,10 @@
 		EXPORT,
 		CUSTOM_SAVE,
 		CUSTOM_OPEN
->>>>>>> 87e0e5bf
 	}
 
 	private final MainWindow mainWindow;
 
-	private MappingFormat mappingFormat;
 	private boolean isOpen;
 	private String title;
 	private List<String> fileExtList;
@@ -59,17 +45,11 @@
 	private @Nullable Path currentDir;
 	private @Nullable Path selectedFile;
 
-	public FileDialog(MainWindow mainWindow, ProjectOpenMode mode) {
+	public FileDialog(MainWindow mainWindow, OpenMode mode) {
 		this.mainWindow = mainWindow;
 		initForMode(mode);
 	}
 
-<<<<<<< HEAD
-	public FileDialog(MainWindow mainWindow, MappingOpenMode mappingAction, MappingFormat mappingFormat) {
-		this.mainWindow = mainWindow;
-		this.mappingFormat = mappingFormat;
-		initForMode(mappingAction);
-=======
 	public void setTitle(String title) {
 		this.title = title;
 	}
@@ -88,7 +68,6 @@
 
 	public void setCurrentDir(Path currentDir) {
 		this.currentDir = currentDir;
->>>>>>> 87e0e5bf
 	}
 
 	public List<Path> show() {
@@ -113,20 +92,12 @@
 		return currentDir;
 	}
 
-<<<<<<< HEAD
-	public void setSelectedFile(Path path) {
-		this.selectedFile = path;
-	}
-
-	private void initForMode(ProjectOpenMode mode) {
-=======
 	private void initForMode(OpenMode mode) {
->>>>>>> 87e0e5bf
 		switch (mode) {
 			case OPEN:
 			case ADD:
 				fileExtList = new ArrayList<>(Arrays.asList("apk", "dex", "jar", "class", "smali", "zip", "aar", "arsc"));
-				if (mode == ProjectOpenMode.OPEN) {
+				if (mode == OpenMode.OPEN) {
 					fileExtList.addAll(Arrays.asList(JadxProject.PROJECT_EXTENSION, "aab"));
 					title = NLS.str("file.open_title");
 				} else {
@@ -154,35 +125,14 @@
 				break;
 
 			case CUSTOM_SAVE:
+				currentDir = mainWindow.getSettings().getLastSaveFilePath();
 				isOpen = false;
 				break;
 
 			case CUSTOM_OPEN:
-				isOpen = true;
-				break;
-		}
-	}
-
-	private void initForMode(MappingOpenMode mode) {
-		switch (mode) {
-			case OPEN_MAPPINGS:
-				title = NLS.str("file.open_mappings");
 				currentDir = mainWindow.getSettings().getLastOpenFilePath();
 				isOpen = true;
 				break;
-			case SAVE_MAPPINGS:
-				title = NLS.str("file.save_mappings_as");
-				currentDir = mainWindow.getSettings().getLastSaveFilePath();
-				isOpen = false;
-				break;
-		}
-		currentDir = mainWindow.getSettings().getLastOpenFilePath();
-		if (mappingFormat.hasSingleFile()) {
-			fileExtList = Arrays.asList(mappingFormat.fileExt);
-			selectionMode = JFileChooser.FILES_ONLY;
-		} else {
-			fileExtList = Collections.emptyList();
-			selectionMode = JFileChooser.DIRECTORIES_ONLY;
 		}
 	}
 
